--- conflicted
+++ resolved
@@ -28,16 +28,11 @@
   return Frontend.init(Object.assign({backend: Backend}, options))
 }
 
-<<<<<<< HEAD
 /**
  * Returns a new document object initialized with the given state.
  */
-function from(initialState) {
-  return change(init(), 'Initialization', doc => Object.assign(doc, initialState))
-=======
 function from(initialState, options) {
   return change(init(options), 'Initialization', doc => Object.assign(doc, initialState))
->>>>>>> 4d0e00cf
 }
 
 function change(doc, message, callback) {
