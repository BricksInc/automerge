--- conflicted
+++ resolved
@@ -3,11 +3,7 @@
 const { Text } = require('./text')
 const { Table } = require('./table')
 const { Counter, getWriteableCounter } = require('./counter')
-<<<<<<< HEAD
-const { isObject } = require('../src/common')
-=======
-const { isObject, copyObject, parseOpId } = require('../src/common')
->>>>>>> 4c425c1c
+const { isObject, parseOpId } = require('../src/common')
 const uuid = require('../src/uuid')
 
 
@@ -428,7 +424,7 @@
     let subpatch = this.getSubpatch(patch.diffs, path)
 
     if (deletions > 0) {
-      let op, lastElem, lastElemParsed, lastPred, lastPredParsed
+      let op, lastElemParsed, lastPredParsed
       for (let i = 0; i < deletions; i++) {
         if (this.getObjectField(path, objectId, start + i) instanceof Counter) {
           // This may seem bizarre, but it's really fiddly to implement deletion of counters from
@@ -466,8 +462,8 @@
           if (op) this.addOp(op)
           op = {action: 'del', obj: objectId, elemId: thisElem, insert: false, pred: thisPred}
         }
-        lastElem = thisElem; lastElemParsed = thisElemParsed
-        lastPred = thisPred; lastPredParsed = thisPredParsed
+        lastElemParsed = thisElemParsed
+        lastPredParsed = thisPredParsed
       }
       this.addOp(op)
       subpatch.edits.push({action: 'remove', index: start, count: deletions})
