--- conflicted
+++ resolved
@@ -97,7 +97,11 @@
   describe('list object', () => {
     let root
     beforeEach(() => {
-      root = Automerge.change(Automerge.init(), doc => { doc.list = [1, 2, 3]; doc.empty = [], doc.listObjects = [ {id: "first"}, {id: "second"} ] })
+      root = Automerge.change(Automerge.init(), doc => {
+        doc.list = [1, 2, 3]
+        doc.empty = []
+        doc.listObjects = [ {id: "first"}, {id: "second"} ]
+      })
     })
 
     it('should look like a JavaScript array', () => {
@@ -155,13 +159,8 @@
 
     it('should support JSON.stringify()', () => {
       Automerge.change(root, doc => {
-<<<<<<< HEAD
-        assert.deepEqual(JSON.parse(JSON.stringify(doc)), {
+        assert.deepStrictEqual(JSON.parse(JSON.stringify(doc)), {
           list: [1, 2, 3], empty: [], listObjects: [ {id: "first"}, {id: "second"} ]
-=======
-        assert.deepStrictEqual(JSON.parse(JSON.stringify(doc)), {
-          list: [1, 2, 3], empty: []
->>>>>>> aafd4dc0
         })
         assert.deepStrictEqual(JSON.stringify(doc.list), '[1,2,3]')
       })
@@ -432,23 +431,14 @@
       })
 
       it('splice()', () => {
-<<<<<<< HEAD
-        root = Automerge.change(root, doc => assert.deepEqual(doc.list.splice(1), [2, 3]))
-        assert.deepEqual(root.list, [1])
-        root = Automerge.change(root, doc => assert.deepEqual(doc.list.splice(0, 0, 'a', 'b', 'c'), []))
-        assert.deepEqual(root.list, ['a', 'b', 'c', 1])
-        root = Automerge.change(root, doc => assert.deepEqual(doc.list.splice(1, 2, '-->'), ['b', 'c']))
-        assert.deepEqual(root.list, ['a', '-->', 1])
-        root = Automerge.change(root, doc => assert.deepEqual(doc.list.splice(2, 200, '2'), ['1']))
-        assert.deepEqual(root.list, ['a', '-->', 2])
-=======
         root = Automerge.change(root, doc => assert.deepStrictEqual(doc.list.splice(1), [2, 3]))
         assert.deepStrictEqual(root.list, [1])
         root = Automerge.change(root, doc => assert.deepStrictEqual(doc.list.splice(0, 0, 'a', 'b', 'c'), []))
         assert.deepStrictEqual(root.list, ['a', 'b', 'c', 1])
         root = Automerge.change(root, doc => assert.deepStrictEqual(doc.list.splice(1, 2, '-->'), ['b', 'c']))
         assert.deepStrictEqual(root.list, ['a', '-->', 1])
->>>>>>> aafd4dc0
+        root = Automerge.change(root, doc => assert.deepStrictEqual(doc.list.splice(2, 200, 2), [1]))
+        assert.deepStrictEqual(root.list, ['a', '-->', 2])
       })
 
       it('unshift()', () => {
