--- conflicted
+++ resolved
@@ -13,12 +13,8 @@
     callback = sinon.spy()
     watchDoc.registerHandler(callback)
   })
-<<<<<<< HEAD
+
   it('should have a document', () => {
-=======
-
-  it('should have a document inside the docset', () => {
->>>>>>> 9f4d4276
     assert.strictEqual(watchDoc.get(), beforeDoc)
   })
 
