--- conflicted
+++ resolved
@@ -468,23 +468,10 @@
       ddiaWithId = Object.assign({id}, DDIA)
     })
 
-<<<<<<< HEAD
-    it('supports `byId`', () => assert.deepStrictEqual(s1.books.byId(id), DDIA))
+    it('supports `byId`', () => assert.deepStrictEqual(s1.books.byId(id), ddiaWithId))
     it('supports `count`', () => assert.strictEqual(s1.books.count, 1))
     it('supports `ids`', () => assert.deepStrictEqual(s1.books.ids, [id]))
-    it('supports iteration', () => assert.deepStrictEqual([...s1.books], [DDIA]))
-    it('supports `columns`', () => assert.deepStrictEqual(s1.books.columns, ['authors', 'title', 'isbn']))
-
-    it('allows modifying the columns array', () => {
-      const s2 = Automerge.change(s1, doc => doc.books.columns.push('publisher'))
-      assert.deepStrictEqual(s2.books.columns, ['authors', 'title', 'isbn', 'publisher'])
-      assert.deepStrictEqual(s2.books.byId(id), DDIA)
-=======
-    it('supports `byId`', () => assert.deepEqual(s1.books.byId(id), ddiaWithId))
-    it('supports `count`', () => assert.strictEqual(s1.books.count, 1))
-    it('supports `ids`', () => assert.deepEqual(s1.books.ids, [id]))
-    it('supports iteration', () => assert.deepEqual([...s1.books], [ddiaWithId]))
->>>>>>> 1fa57a59
+    it('supports iteration', () => assert.deepStrictEqual([...s1.books], [ddiaWithId]))
 
     it('allows adding row properties', () => {
       // Note that if we add columns and want to actually use them, we need to recast the table to a
@@ -510,21 +497,7 @@
 
       // Now we're off to the races
       const p3 = s3.books.byId(id).publisher
-<<<<<<< HEAD
-      assert.deepStrictEqual(p3, "O'Reilly")
-
-      // and we can even do this:
-      Automerge.change(s3, doc => {
-        doc.books.add([
-          ['Cachin, Christian', 'Guerraoui, Rachid', 'Rodrigues, Luís'],
-          'Introduction to Reliable and Secure Distributed Programming',
-          '3-642-15259-7',
-          'Springer',
-        ])
-      })
-=======
-      assert.deepEqual(p3, "O'Reilly")
->>>>>>> 1fa57a59
+      assert.strictEqual(p3, "O'Reilly")
     })
 
     it('supports `remove`', () => {
@@ -533,44 +506,19 @@
     })
 
     describe('supports `add`', () => {
-<<<<<<< HEAD
-      it('accepts value passed as correctly-ordered array', () => {
-        let bookId: string
-        const s2 = Automerge.change(s1, doc => {
-          bookId = doc.books.add([
-            ['Cachin, Christian', 'Guerraoui, Rachid', 'Rodrigues, Luís'],
-            'Introduction to Reliable and Secure Distributed Programming',
-            '3-642-15259-7',
-          ])
-        })
-        assert.deepStrictEqual(s2.books.byId(bookId), RSDP)
-      })
-
       it('accepts value passed as object', () => {
         let bookId: string
         const s2 = Automerge.change(s1, doc => (bookId = doc.books.add(RSDP)))
-        assert.deepStrictEqual(s2.books.byId(bookId), RSDP)
-=======
-      it('accepts value passed as object', () => {
-        let bookId: string
-        const s2 = Automerge.change(s1, doc => (bookId = doc.books.add(RSDP)))
-        assert.deepEqual(s2.books.byId(bookId), Object.assign({id: bookId}, RSDP))
+        assert.deepStrictEqual(s2.books.byId(bookId), Object.assign({id: bookId}, RSDP))
         assert.strictEqual(s2.books.byId(bookId).id, bookId)
->>>>>>> 1fa57a59
       })
     })
 
     describe('standard array operations on rows', () => {
       it('supports `filter`', () =>
-<<<<<<< HEAD
-        assert.deepStrictEqual(s1.books.filter(book => book.authors.length === 1), [DDIA]))
+        assert.deepStrictEqual(s1.books.filter(book => book.authors.length === 1), [ddiaWithId]))
       it('supports `find`', () =>
-        assert.deepStrictEqual(s1.books.find(book => book.isbn === '1449373321'), DDIA))
-=======
-        assert.deepEqual(s1.books.filter(book => book.authors.length === 1), [ddiaWithId]))
-      it('supports `find`', () =>
-        assert.deepEqual(s1.books.find(book => book.isbn === '1449373321'), ddiaWithId))
->>>>>>> 1fa57a59
+        assert.deepStrictEqual(s1.books.find(book => book.isbn === '1449373321'), ddiaWithId))
       it('supports `map`', () =>
         assert.deepStrictEqual(s1.books.map<string>(book => book.title), [DDIA.title]))
     })
