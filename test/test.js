const assert = require('assert')
const Automerge = process.env.TEST_DIST === '1' ? require('../dist/automerge') : require('../src/automerge')
const { assertEqualsOneOf } = require('./helpers')
const ROOT_ID = '00000000-0000-0000-0000-000000000000'
const UUID_PATTERN = /^[0-9a-f]{8}(-[0-9a-f]{4}){3}-[0-9a-f]{12}$/

describe('Automerge', () => {

  describe('initialization ', () => {
    it('should initially be an empty map', () => {
      const doc = Automerge.init()
      assert.deepEqual(doc, {})
    })

    it('should allow instantiating from an existing object', () => {
      const initialState = { birds: { wrens: 3, magpies: 4 } }
      const doc = Automerge.from(initialState)
      assert.deepEqual(doc, initialState)
    })

    it('should allow merging of an object initialized with `from`', () => {
      let doc1 = Automerge.from({ cards: [] })
      let doc2 = Automerge.merge(Automerge.init(), doc1)
      assert.deepEqual(doc2, { cards: [] })
    })

    it('should allow passing an actorId when instantiating from an existing object', () => {
      const actorId = '123'
      let doc = Automerge.from({ foo: 1 }, actorId)
      assert.strictEqual(Automerge.getActorId(doc), '123')
    })

    it('accepts an empty object as initial state', () => {
      const doc = Automerge.from({})
      assert.deepEqual(doc, {})
    })

    it('accepts an array as initial state, but converts it to an object', () => {
      const doc = Automerge.from(['a', 'b', 'c'])
      assert.deepEqual(doc, { '0': 'a', '1': 'b', '2': 'c' })
    })

    it('accepts strings as initial values, but treats them as an array of characters', () => {
      const doc = Automerge.from('abc')
      assert.deepEqual(doc, { '0': 'a', '1': 'b', '2': 'c' })
    })

    it('ignores numbers provided as initial values', () => {
      const doc = Automerge.from(123)
      assert.deepEqual(doc, {})
    })

    it('ignores booleans provided as initial values', () => {
      const doc1 = Automerge.from(false)
      assert.deepEqual(doc1, {})
      const doc2 = Automerge.from(true)
      assert.deepEqual(doc2, {})
    })
  })

  describe('sequential use', () => {
    let s1, s2
    beforeEach(() => {
      s1 = Automerge.init()
    })

    it('should not mutate objects', () => {
      s2 = Automerge.change(s1, doc => doc.foo = 'bar')
      assert.strictEqual(s1.foo, undefined)
      assert.strictEqual(s2.foo, 'bar')
    })

    it('should not register any conflicts on repeated assignment', () => {
      assert.strictEqual(Automerge.getConflicts(s1, 'foo'), undefined)
      s1 = Automerge.change(s1, 'change', doc => doc.foo = 'one')
      assert.strictEqual(Automerge.getConflicts(s1, 'foo'), undefined)
      s1 = Automerge.change(s1, 'change', doc => doc.foo = 'two')
      assert.strictEqual(Automerge.getConflicts(s1, 'foo'), undefined)
    })

<<<<<<< HEAD
=======
    describe('initialization ', () => {
      it('should initially be an empty map', () => {
        assert.deepEqual(s1, {})
      })

      it('should allow instantiating from an existing object', () => {
        const initialState = { birds: { wrens: 3, magpies: 4 }}
        const doc = Automerge.from(initialState)
        assert.deepEqual(doc, initialState)
      })

      it('should allow passing an actorId when instantiating from an existing object', () => {
        const actorId = '123'
        let doc = Automerge.from({ foo: 1 }, actorId)
        assert.strictEqual(Automerge.getActorId(doc), '123')
      })

      it('should accept an empty object as initial state', () => {
        const doc = Automerge.from({})
        assert.deepEqual(doc, {})
      })

      it('should allow merging of an object initialized with `from`', () => {
        let doc1 = Automerge.from({cards: []})
        let doc2 = Automerge.merge(Automerge.init(), doc1)
        assert.deepEqual(doc2, {cards: []})
      })

      it('should not enable undo after Automerge.from', () => {
        let doc = Automerge.from({cards: []})
        assert.deepEqual(Automerge.canUndo(doc), false)
      })
    })

>>>>>>> b3c933fc
    describe('changes', () => {
      it('should group several changes', () => {
        s2 = Automerge.change(s1, 'change message', doc => {
          doc.first = 'one'
          assert.strictEqual(doc.first, 'one')
          doc.second = 'two'
          assert.deepEqual(doc, {
            first: 'one', second: 'two'
          })
        })
        assert.deepEqual(s1, {})
        assert.deepEqual(s2, {first: 'one', second: 'two'})
      })

      it('should freeze objects if desired', () => {
        s1 = Automerge.init({freeze: true})
        s2 = Automerge.change(s1, doc => doc.foo = 'bar')
        try {
          s2.foo = 'lemon'
        } catch (e) {}
        assert.strictEqual(s2.foo, 'bar')

        let deleted = false
        try {
          deleted = delete s2['foo']
        } catch (e) {}
        assert.strictEqual(s2.foo, 'bar')
        assert.strictEqual(deleted, false)

        Automerge.change(s2, doc => {
          try {
            s2.foo = 'lemon'
          } catch (e) {}
          assert.strictEqual(s2.foo, 'bar')
        })

        assert.throws(() => { Object.assign(s2, {x: 4}) })
        assert.strictEqual(s2.x, undefined)
      })

      it('should allow repeated reading and writing of values', () => {
        s2 = Automerge.change(s1, 'change message', doc => {
          doc.value = 'a'
          assert.strictEqual(doc.value, 'a')
          doc.value = 'b'
          doc.value = 'c'
          assert.strictEqual(doc.value, 'c')
        })
        assert.deepEqual(s1, {})
        assert.deepEqual(s2, {value: 'c'})
      })

      it('should not record conflicts when writing the same field several times within one change', () => {
        s1 = Automerge.change(s1, 'change message', doc => {
          doc.value = 'a'
          doc.value = 'b'
          doc.value = 'c'
        })
        assert.strictEqual(s1.value, 'c')
        assert.strictEqual(Automerge.getConflicts(s1, 'value'), undefined)
      })

      it('should return the unchanged state object if nothing changed', () => {
        s2 = Automerge.change(s1, doc => {})
        assert.strictEqual(s2, s1)
      })

      it('should ignore field updates that write the existing value', () => {
        s1 = Automerge.change(s1, doc => doc.field = 123)
        s2 = Automerge.change(s1, doc => doc.field = 123)
        assert.strictEqual(s2, s1)
      })

      it('should not ignore field updates that resolve a conflict', () => {
        s2 = Automerge.merge(Automerge.init(), s1)
        s1 = Automerge.change(s1, doc => doc.field = 123)
        s2 = Automerge.change(s2, doc => doc.field = 321)
        s1 = Automerge.merge(s1, s2)
        assert.strictEqual(Object.keys(Automerge.getConflicts(s1, 'field')).length, 1)
        const resolved = Automerge.change(s1, doc => doc.field = s1.field)
        assert.notStrictEqual(resolved, s1)
        assert.deepEqual(resolved, {field: s1.field})
        assert.strictEqual(Automerge.getConflicts(resolved, 'field'), undefined)
      })

      it('should ignore list element updates that write the existing value', () => {
        s1 = Automerge.change(s1, doc => doc.list = [123])
        s2 = Automerge.change(s1, doc => doc.list[0] = 123)
        assert.strictEqual(s2, s1)
      })

      it('should not ignore list element updates that resolve a conflict', () => {
        s1 = Automerge.change(s1, doc => doc.list = [1])
        s2 = Automerge.merge(Automerge.init(), s1)
        s1 = Automerge.change(s1, doc => doc.list[0] = 123)
        s2 = Automerge.change(s2, doc => doc.list[0] = 321)
        s1 = Automerge.merge(s1, s2)
        assertEqualsOneOf(Automerge.getConflicts(s1.list, 0),
                          {[Automerge.getActorId(s1)]: 123},
                          {[Automerge.getActorId(s2)]: 321})
        const resolved = Automerge.change(s1, doc => doc.list[0] = s1.list[0])
        assert.deepEqual(resolved, s1)
        assert.notStrictEqual(resolved, s1)
        assert.strictEqual(Automerge.getConflicts(resolved.list, 0), null)
      })

      it('should sanity-check arguments', () => {
        s1 = Automerge.change(s1, doc => doc.nested = {})
        assert.throws(() => { Automerge.change({},        doc => doc.foo = 'bar') }, /must be the document root/)
        assert.throws(() => { Automerge.change(s1.nested, doc => doc.foo = 'bar') }, /must be the document root/)
      })

      it('should not allow nested change blocks', () => {
        assert.throws(() => {
          Automerge.change(s1, doc1 => {
            Automerge.change(doc1, doc2 => {
              doc2.foo = 'bar'
            })
          })
        }, /Calls to Automerge.change cannot be nested/)
      })

      it('should not interfere with each other when forking', () => {
        s1 = Automerge.change(s1, doc1 => {
          s2 = Automerge.change(s1, doc2 => doc2.two = 2)
          doc1.one = 1
        })
        assert.deepEqual(s1, {one: 1})
        assert.deepEqual(s2, {two: 2})
      })

      it('should work with Object.assign merges', () => {
        s1 = Automerge.change(s1, doc1 => {
          doc1.stuff = {foo: 'bar', baz: 'blur'}
        })
        s1 = Automerge.change(s1, doc1 => {
          doc1.stuff = Object.assign({}, doc1.stuff, {baz: 'updated!'})
        })
        assert.deepEqual(s1, {stuff: {foo: 'bar', baz: 'updated!'}})
      })

      it('should support Date objects in maps', () => {
        const now = new Date()
        s1 = Automerge.change(s1, doc => doc.now = now)
        let changes = Automerge.getChanges(Automerge.init(), s1)
        changes = JSON.parse(JSON.stringify(changes))
        s2 = Automerge.applyChanges(Automerge.init(), changes)
        assert.strictEqual(s2.now instanceof Date, true)
        assert.strictEqual(s2.now.getTime(), now.getTime())
      })

      it('should support Date objects in lists', () => {
        const now = new Date()
        s1 = Automerge.change(s1, doc => doc.list = [now])
        let changes = Automerge.getChanges(Automerge.init(), s1)
        changes = JSON.parse(JSON.stringify(changes))
        s2 = Automerge.applyChanges(Automerge.init(), changes)
        assert.strictEqual(s2.list[0] instanceof Date, true)
        assert.strictEqual(s2.list[0].getTime(), now.getTime())
      })
    })

    describe('emptyChange()', () => {
      it('should append an empty change to the history', () => {
        s1 = Automerge.change(s1, 'first change', doc => doc.field = 123)
        s2 = Automerge.emptyChange(s1, 'empty change')
        assert.notStrictEqual(s2, s1)
        assert.deepEqual(s2, s1)
        assert.deepEqual(Automerge.getHistory(s2).map(state => state.change.message),
                         ['first change', 'empty change'])
      })

      it('should reference dependencies', () => {
        s1 = Automerge.change(s1, doc => doc.field = 123)
        s2 = Automerge.merge(Automerge.init(), s1)
        s2 = Automerge.change(s2, doc => doc.other = 'hello')
        s1 = Automerge.emptyChange(Automerge.merge(s1, s2))
        const history = Automerge.getHistory(s1)
        const emptyChange = history[history.length - 1].change
        assert.deepEqual(emptyChange.deps, {[Automerge.getActorId(s2)]: 1})
        assert.deepEqual(emptyChange.ops, [])
      })
    })

    describe('root object', () => {
      it('should handle single-property assignment', () => {
        s1 = Automerge.change(s1, 'set bar', doc => doc.foo = 'bar')
        s1 = Automerge.change(s1, 'set zap', doc => doc.zip = 'zap')
        assert.strictEqual(s1.foo, 'bar')
        assert.strictEqual(s1.zip, 'zap')
        assert.deepEqual(s1, {foo: 'bar', zip: 'zap'})
      })

      it('should handle multi-property assignment', () => {
        s1 = Automerge.change(s1, 'multi-assign', doc => {
          Object.assign(doc, {foo: 'bar', answer: 42})
        })
        assert.strictEqual(s1.foo, 'bar')
        assert.strictEqual(s1.answer, 42)
        assert.deepEqual(s1, {foo: 'bar', answer: 42})
      })

      it('should handle root property deletion', () => {
        s1 = Automerge.change(s1, 'set foo', doc => { doc.foo = 'bar'; doc.something = null })
        s1 = Automerge.change(s1, 'del foo', doc => { delete doc['foo'] })
        assert.strictEqual(s1.foo, undefined)
        assert.strictEqual(s1.something, null)
        assert.deepEqual(s1, {something: null})
      })

      it('should follow JS delete behavior', () => {
        s1 = Automerge.change(s1, 'set foo', doc => { doc.foo = 'bar' })
        let deleted
        s1 = Automerge.change(s1, 'del foo', doc => {
          deleted = delete doc['foo']
        })
        assert.strictEqual(deleted, true)
        let deleted2
        assert.doesNotThrow(() => {
          s1 = Automerge.change(s1, 'del baz', doc => {
            deleted2 = delete doc['baz']
          })
        })
        assert.strictEqual(deleted2, true)
      })

      it('should allow the type of a property to be changed', () => {
        s1 = Automerge.change(s1, 'set number', doc => doc.prop = 123)
        assert.strictEqual(s1.prop, 123)
        s1 = Automerge.change(s1, 'set string', doc => doc.prop = '123')
        assert.strictEqual(s1.prop, '123')
        s1 = Automerge.change(s1, 'set null', doc => doc.prop = null)
        assert.strictEqual(s1.prop, null)
        s1 = Automerge.change(s1, 'set bool', doc => doc.prop = true)
        assert.strictEqual(s1.prop, true)
      })

      it('should require property names to be valid', () => {
        assert.throws(() => {
          Automerge.change(s1, 'foo', doc => doc[''] = 'x')
        }, /must not be an empty string/)
      })

      it('should not allow assignment of unsupported datatypes', () => {
        Automerge.change(s1, doc => {
          assert.throws(() => { doc.foo = undefined },         /Unsupported type of value: undefined/)
          assert.throws(() => { doc.foo = {prop: undefined} }, /Unsupported type of value: undefined/)
          assert.throws(() => { doc.foo = () => {} },          /Unsupported type of value: function/)
          assert.throws(() => { doc.foo = Symbol('foo') },     /Unsupported type of value: symbol/)
        })
      })
    })

    describe('nested maps', () => {
      it('should assign a UUID to nested maps', () => {
        s1 = Automerge.change(s1, doc => { doc.nested = {} })
        assert.strictEqual(UUID_PATTERN.test(Automerge.getObjectId(s1.nested)), true)
        assert.notEqual(Automerge.getObjectId(s1.nested), ROOT_ID)
      })

      it('should handle assignment of a nested property', () => {
        s1 = Automerge.change(s1, 'first change', doc => {
          doc.nested = {}
          doc.nested.foo = 'bar'
        })
        s1 = Automerge.change(s1, 'second change', doc => {
          doc.nested.one = 1
        })
        assert.deepEqual(s1, {nested: {foo: 'bar', one: 1}})
        assert.deepEqual(s1.nested, {foo: 'bar', one: 1})
        assert.strictEqual(s1.nested.foo, 'bar')
        assert.strictEqual(s1.nested['foo'], 'bar')
        assert.strictEqual(s1.nested.one, 1)
        assert.strictEqual(s1.nested['one'], 1)
      })

      it('should handle assignment of an object literal', () => {
        s1 = Automerge.change(s1, doc => {
          doc.textStyle = {bold: false, fontSize: 12}
        })
        assert.deepEqual(s1, {textStyle: {bold: false, fontSize: 12}})
        assert.deepEqual(s1.textStyle, {bold: false, fontSize: 12})
        assert.strictEqual(s1.textStyle.bold, false)
        assert.strictEqual(s1.textStyle.fontSize, 12)
      })

      it('should handle assignment of multiple nested properties', () => {
        s1 = Automerge.change(s1, doc => {
          doc['textStyle'] = {bold: false, fontSize: 12}
          Object.assign(doc.textStyle, {typeface: 'Optima', fontSize: 14})
        })
        assert.strictEqual(s1.textStyle.typeface, 'Optima')
        assert.strictEqual(s1.textStyle.bold, false)
        assert.strictEqual(s1.textStyle.fontSize, 14)
        assert.deepEqual(s1.textStyle, {typeface: 'Optima', bold: false, fontSize: 14})
      })

      it('should handle arbitrary-depth nesting', () => {
        s1 = Automerge.change(s1, doc => {
          doc.a = {b: {c: {d: {e: {f: {g: 'h'}}}}}}
        })
        s1 = Automerge.change(s1, doc => {
          doc.a.b.c.d.e.f.i = 'j'
        })
        assert.deepEqual(s1, {a: { b: { c: { d: { e: { f: { g: 'h', i: 'j'}}}}}}})
        assert.strictEqual(s1.a.b.c.d.e.f.g, 'h')
        assert.strictEqual(s1.a.b.c.d.e.f.i, 'j')
      })

      it('should allow an old object to be replaced with a new one', () => {
        s1 = Automerge.change(s1, 'change 1', doc => {
          doc.myPet = {species: 'dog', legs: 4, breed: 'dachshund'}
        })
        s2 = Automerge.change(s1, 'change 2', doc => {
          doc.myPet = {species: 'koi', variety: '紅白', colors: {red: true, white: true, black: false}}
        })
        assert.deepEqual(s1.myPet, {
          species: 'dog', legs: 4, breed: 'dachshund'
        })
        assert.strictEqual(s1.myPet.breed, 'dachshund')
        assert.deepEqual(s2.myPet, {
          species: 'koi', variety: '紅白',
          colors: {red: true, white: true, black: false}
        })
        assert.strictEqual(s2.myPet.breed, undefined)
        assert.strictEqual(s2.myPet.variety, '紅白')
      })

      it('should allow fields to be changed between primitive and nested map', () => {
        s1 = Automerge.change(s1, doc => doc.color = '#ff7f00')
        assert.strictEqual(s1.color, '#ff7f00')
        s1 = Automerge.change(s1, doc => doc.color = {red: 255, green: 127, blue: 0})
        assert.deepEqual(s1.color, {red: 255, green: 127, blue: 0})
        s1 = Automerge.change(s1, doc => doc.color = '#ff7f00')
        assert.strictEqual(s1.color, '#ff7f00')
      })

      it('should allow several references to the same map object', () => {
        s1 = Automerge.change(s1, 'create object', doc => {
          doc.position = {x: 1, y: 1}
          doc.size = doc.position
        })
        s2 = Automerge.change(s1, 'update y', doc => doc.position.y = 2)
        assert.strictEqual(s1.size.y, 1)
        assert.strictEqual(s2.size.y, 2)
        assert.strictEqual(Automerge.getObjectId(s1.position), Automerge.getObjectId(s1.size))
      })

      it('should handle deletion of properties within a map', () => {
        s1 = Automerge.change(s1, 'set style', doc => {
          doc.textStyle = {typeface: 'Optima', bold: false, fontSize: 12}
        })
        s1 = Automerge.change(s1, 'non-bold', doc => delete doc.textStyle['bold'])
        assert.strictEqual(s1.textStyle.bold, undefined)
        assert.deepEqual(s1.textStyle, {typeface: 'Optima', fontSize: 12})
      })

      it('should handle deletion of references to a map', () => {
        s1 = Automerge.change(s1, 'make rich text doc', doc => {
          Object.assign(doc, {title: 'Hello', textStyle: {typeface: 'Optima', fontSize: 12}})
        })
        s1 = Automerge.change(s1, doc => delete doc['textStyle'])
        assert.strictEqual(s1.textStyle, undefined)
        assert.deepEqual(s1, {title: 'Hello'})
      })

      it('should validate field names', () => {
        s1 = Automerge.change(s1, doc => doc.nested = {})
        assert.throws(() => { Automerge.change(s1, doc => doc.nested[''] = 'x') }, /must not be an empty string/)
        assert.throws(() => { Automerge.change(s1, doc => doc.nested = {'': 'x'}) }, /must not be an empty string/)
      })
    })

    describe('lists', () => {
      it('should allow elements to be inserted', () => {
        s1 = Automerge.change(s1, doc => doc.noodles = [])
        s1 = Automerge.change(s1, doc => doc.noodles.insertAt(0, 'udon', 'soba'))
        s1 = Automerge.change(s1, doc => doc.noodles.insertAt(1, 'ramen'))
        assert.deepEqual(s1, {noodles: ['udon', 'ramen', 'soba']})
        assert.deepEqual(s1.noodles, ['udon', 'ramen', 'soba'])
        assert.strictEqual(s1.noodles[0], 'udon')
        assert.strictEqual(s1.noodles[1], 'ramen')
        assert.strictEqual(s1.noodles[2], 'soba')
        assert.strictEqual(s1.noodles.length, 3)
      })

      it('should handle assignment of a list literal', () => {
        s1 = Automerge.change(s1, doc => doc.noodles = ['udon', 'ramen', 'soba'])
        assert.deepEqual(s1, {noodles: ['udon', 'ramen', 'soba']})
        assert.deepEqual(s1.noodles, ['udon', 'ramen', 'soba'])
        assert.strictEqual(s1.noodles[0], 'udon')
        assert.strictEqual(s1.noodles[1], 'ramen')
        assert.strictEqual(s1.noodles[2], 'soba')
        assert.strictEqual(s1.noodles[3], undefined)
        assert.strictEqual(s1.noodles.length, 3)
      })

      it('should only allow numeric indexes', () => {
        s1 = Automerge.change(s1, doc => doc.noodles = ['udon', 'ramen', 'soba'])
        s1 = Automerge.change(s1, doc => doc.noodles[1] = 'Ramen!')
        assert.strictEqual(s1.noodles[1], 'Ramen!')
        s1 = Automerge.change(s1, doc => doc.noodles['1'] = 'RAMEN!!!')
        assert.strictEqual(s1.noodles[1], 'RAMEN!!!')
        assert.throws(() => { Automerge.change(s1, doc => doc.noodles['favourite'] = 'udon') }, /list index must be a number/)
        assert.throws(() => { Automerge.change(s1, doc => doc.noodles[''         ] = 'udon') }, /list index must be a number/)
        assert.throws(() => { Automerge.change(s1, doc => doc.noodles['1e6'      ] = 'udon') }, /list index must be a number/)
      })

      it('should handle deletion of list elements', () => {
        s1 = Automerge.change(s1, doc => doc.noodles = ['udon', 'ramen', 'soba'])
        s1 = Automerge.change(s1, doc => delete doc.noodles[1])
        assert.deepEqual(s1.noodles, ['udon', 'soba'])
        s1 = Automerge.change(s1, doc => doc.noodles.deleteAt(1))
        assert.deepEqual(s1.noodles, ['udon'])
        assert.strictEqual(s1.noodles[0], 'udon')
        assert.strictEqual(s1.noodles[1], undefined)
        assert.strictEqual(s1.noodles[2], undefined)
        assert.strictEqual(s1.noodles.length, 1)
      })

      it('should handle assignment of individual list indexes', () => {
        s1 = Automerge.change(s1, doc => doc.japaneseFood = ['udon', 'ramen', 'soba'])
        s1 = Automerge.change(s1, doc => doc.japaneseFood[1] = 'sushi')
        assert.deepEqual(s1.japaneseFood, ['udon', 'sushi', 'soba'])
        assert.strictEqual(s1.japaneseFood[0], 'udon')
        assert.strictEqual(s1.japaneseFood[1], 'sushi')
        assert.strictEqual(s1.japaneseFood[2], 'soba')
        assert.strictEqual(s1.japaneseFood[3], undefined)
        assert.strictEqual(s1.japaneseFood.length, 3)
      })

      it('should treat out-by-one assignment as insertion', () => {
        s1 = Automerge.change(s1, doc => doc.japaneseFood = ['udon'])
        s1 = Automerge.change(s1, doc => doc.japaneseFood[1] = 'sushi')
        assert.deepEqual(s1.japaneseFood, ['udon', 'sushi'])
        assert.strictEqual(s1.japaneseFood[0], 'udon')
        assert.strictEqual(s1.japaneseFood[1], 'sushi')
        assert.strictEqual(s1.japaneseFood[2], undefined)
        assert.strictEqual(s1.japaneseFood.length, 2)
      })

      it('should not allow out-of-range assignment', () => {
        s1 = Automerge.change(s1, doc => doc.japaneseFood = ['udon'])
        assert.throws(() => { Automerge.change(s1, doc => doc.japaneseFood[4] = 'ramen') }, /is out of bounds/)
      })

      it('should allow bulk assignment of multiple list indexes', () => {
        s1 = Automerge.change(s1, doc => doc.noodles = ['udon', 'ramen', 'soba'])
        s1 = Automerge.change(s1, doc => Object.assign(doc.noodles, {0: 'うどん', 2: 'そば'}))
        assert.deepEqual(s1.noodles, ['うどん', 'ramen', 'そば'])
        assert.strictEqual(s1.noodles[0], 'うどん')
        assert.strictEqual(s1.noodles[1], 'ramen')
        assert.strictEqual(s1.noodles[2], 'そば')
        assert.strictEqual(s1.noodles.length, 3)
      })

      it('should handle nested objects', () => {
        s1 = Automerge.change(s1, doc => doc.noodles = [{type: 'ramen', dishes: ['tonkotsu', 'shoyu']}])
        s1 = Automerge.change(s1, doc => doc.noodles.push({type: 'udon', dishes: ['tempura udon']}))
        s1 = Automerge.change(s1, doc => doc.noodles[0].dishes.push('miso'))
        assert.deepEqual(s1, {noodles: [
          {type: 'ramen', dishes: ['tonkotsu', 'shoyu', 'miso']},
          {type: 'udon', dishes: ['tempura udon']}
        ]})
        assert.deepEqual(s1.noodles[0], {
          type: 'ramen', dishes: ['tonkotsu', 'shoyu', 'miso']
        })
        assert.deepEqual(s1.noodles[1], {
          type: 'udon', dishes: ['tempura udon']
        })
      })

      it('should handle nested lists', () => {
        s1 = Automerge.change(s1, doc => doc.noodleMatrix = [['ramen', 'tonkotsu', 'shoyu']])
        s1 = Automerge.change(s1, doc => doc.noodleMatrix.push(['udon', 'tempura udon']))
        s1 = Automerge.change(s1, doc => doc.noodleMatrix[0].push('miso'))
        assert.deepEqual(s1.noodleMatrix, [['ramen', 'tonkotsu', 'shoyu', 'miso'], ['udon', 'tempura udon']])
        assert.deepEqual(s1.noodleMatrix[0], ['ramen', 'tonkotsu', 'shoyu', 'miso'])
        assert.deepEqual(s1.noodleMatrix[1], ['udon', 'tempura udon'])
      })

      it('should handle replacement of the entire list', () => {
        s1 = Automerge.change(s1, doc => doc.noodles = ['udon', 'soba', 'ramen'])
        s1 = Automerge.change(s1, doc => doc.japaneseNoodles = doc.noodles)
        s1 = Automerge.change(s1, doc => doc.noodles = ['wonton', 'pho'])
        assert.deepEqual(s1, {
          noodles: ['wonton', 'pho'],
          japaneseNoodles: ['udon', 'soba', 'ramen']
        })
        assert.deepEqual(s1.noodles, ['wonton', 'pho'])
        assert.strictEqual(s1.noodles[0], 'wonton')
        assert.strictEqual(s1.noodles[1], 'pho')
        assert.strictEqual(s1.noodles[2], undefined)
        assert.strictEqual(s1.noodles.length, 2)
      })

      it('should allow assignment to change the type of a list element', () => {
        s1 = Automerge.change(s1, doc => doc.noodles = ['udon', 'soba', 'ramen'])
        assert.deepEqual(s1.noodles, ['udon', 'soba', 'ramen'])
        s1 = Automerge.change(s1, doc => doc.noodles[1] = {type: 'soba', options: ['hot', 'cold']})
        assert.deepEqual(s1.noodles, ['udon', {type: 'soba', options: ['hot', 'cold']}, 'ramen'])
        s1 = Automerge.change(s1, doc => doc.noodles[1] = ['hot soba', 'cold soba'])
        assert.deepEqual(s1.noodles, ['udon', ['hot soba', 'cold soba'], 'ramen'])
        s1 = Automerge.change(s1, doc => doc.noodles[1] = 'soba is the best')
        assert.deepEqual(s1.noodles, ['udon', 'soba is the best', 'ramen'])
      })

      it('should allow list creation and assignment in the same change callback', () => {
        s1 = Automerge.change(Automerge.init(), doc => {
          doc.letters = ['a', 'b', 'c']
          doc.letters[1] = 'd'
        })
        assert.strictEqual(s1.letters[1], 'd')
      })

      it('should allow adding and removing list elements in the same change callback', () => {
        s1 = Automerge.change(Automerge.init(), doc => doc.noodles = [])
        s1 = Automerge.change(s1, doc => {
          doc.noodles.push('udon')
          doc.noodles.deleteAt(0)
        })
        assert.deepEqual(s1, {noodles: []})
        // do the add-remove cycle twice, test for #151 (https://github.com/automerge/automerge/issues/151)
        s1 = Automerge.change(s1, doc => {
          doc.noodles.push('soba')
          doc.noodles.deleteAt(0)
        })
        assert.deepEqual(s1, {noodles: []})
      })

      it('should handle arbitrary-depth nesting', () => {
        s1 = Automerge.change(s1, doc => doc.maze = [[[[[[[['noodles', ['here']]]]]]]]])
        s1 = Automerge.change(s1, doc => doc.maze[0][0][0][0][0][0][0][1].unshift('found'))
        assert.deepEqual(s1.maze, [[[[[[[['noodles', ['found', 'here']]]]]]]]])
        assert.deepEqual(s1.maze[0][0][0][0][0][0][0][1][1], 'here')
      })

      it('should allow several references to the same list object', () => {
        s1 = Automerge.change(s1, doc => doc.japaneseNoodles = ['udon', 'soba'])
        s1 = Automerge.change(s1, doc => doc.theBestNoodles = doc.japaneseNoodles)
        s1 = Automerge.change(s1, doc => doc.theBestNoodles.push('ramen'))
        assert.deepEqual(s1, {
          japaneseNoodles: ['udon', 'soba', 'ramen'],
          theBestNoodles: ['udon', 'soba', 'ramen']
        })
        assert.strictEqual(s1.japaneseNoodles[2], 'ramen')
        assert.strictEqual(s1.japaneseNoodles.length, 3)
        assert.strictEqual(s1.theBestNoodles[2], 'ramen')
        assert.strictEqual(s1.theBestNoodles.length, 3)
      })
    })
  })

  describe('concurrent use', () => {
    let s1, s2, s3
    beforeEach(() => {
      s1 = Automerge.init()
      s2 = Automerge.init()
      s3 = Automerge.init()
    })

    it('should merge concurrent updates of different properties', () => {
      s1 = Automerge.change(s1, doc => doc.foo = 'bar')
      s2 = Automerge.change(s2, doc => doc.hello = 'world')
      s3 = Automerge.merge(s1, s2)
      assert.strictEqual(s3.foo, 'bar')
      assert.strictEqual(s3.hello, 'world')
      assert.deepEqual(s3, {foo: 'bar', hello: 'world'})
      assert.strictEqual(Automerge.getConflicts(s3, 'foo'), undefined)
      assert.strictEqual(Automerge.getConflicts(s3, 'hello'), undefined)
    })

    it('should add concurrent increments of the same property', () => {
      s1 = Automerge.change(s1, doc => doc.counter = new Automerge.Counter())
      s2 = Automerge.merge(s2, s1)
      s1 = Automerge.change(s1, doc => doc.counter.increment())
      s2 = Automerge.change(s2, doc => doc.counter.increment(2))
      s3 = Automerge.merge(s1, s2)
      assert.strictEqual(s1.counter.value, 1)
      assert.strictEqual(s2.counter.value, 2)
      assert.strictEqual(s3.counter.value, 3)
      assert.strictEqual(Automerge.getConflicts(s3, 'counter'), undefined)
    })

    it('should add increments only to the values they precede', () => {
      s1 = Automerge.change(s1, doc => doc.counter = new Automerge.Counter(0))
      s1 = Automerge.change(s1, doc => doc.counter.increment())
      s2 = Automerge.change(s2, doc => doc.counter = new Automerge.Counter(100))
      s2 = Automerge.change(s2, doc => doc.counter.increment(3))
      s3 = Automerge.merge(s1, s2)
      if (Automerge.getActorId(s1) > Automerge.getActorId(s2)) {
        assert.deepEqual(s3, {counter: new Automerge.Counter(1)})
        assert.deepEqual(Automerge.getConflicts(s3, 'counter'), {
          [Automerge.getActorId(s2)]: new Automerge.Counter(103)
        })
      } else {
        assert.deepEqual(s3, {counter: new Automerge.Counter(103)})
        assert.deepEqual(Automerge.getConflicts(s3, 'counter'), {
          [Automerge.getActorId(s1)]: new Automerge.Counter(1)
        })
      }
    })

    it('should detect concurrent updates of the same field', () => {
      s1 = Automerge.change(s1, doc => doc.field = 'one')
      s2 = Automerge.change(s2, doc => doc.field = 'two')
      s3 = Automerge.merge(s1, s2)
      if (Automerge.getActorId(s1) > Automerge.getActorId(s2)) {
        assert.deepEqual(s3, {field: 'one'})
        assert.deepEqual(Automerge.getConflicts(s3, 'field'), {
          [Automerge.getActorId(s2)]: 'two'
        })
      } else {
        assert.deepEqual(s3, {field: 'two'})
        assert.deepEqual(Automerge.getConflicts(s3, 'field'), {
          [Automerge.getActorId(s1)]: 'one'
        })
      }
    })

    it('should detect concurrent updates of the same list element', () => {
      s1 = Automerge.change(s1, doc => doc.birds = ['finch'])
      s2 = Automerge.merge(s2, s1)
      s1 = Automerge.change(s1, doc => doc.birds[0] = 'greenfinch')
      s2 = Automerge.change(s2, doc => doc.birds[0] = 'goldfinch')
      s3 = Automerge.merge(s1, s2)
      if (Automerge.getActorId(s1) > Automerge.getActorId(s2)) {
        assert.deepEqual(s3.birds, ['greenfinch'])
        assert.deepEqual(Automerge.getConflicts(s3.birds, 0), {
          [Automerge.getActorId(s2)]: 'goldfinch'
        })
      } else {
        assert.deepEqual(s3.birds, ['goldfinch'])
        assert.deepEqual(Automerge.getConflicts(s3.birds, 0), {
          [Automerge.getActorId(s1)]: 'greenfinch'
        })
      }
    })

    it('should handle assignment conflicts of different types', () => {
      s1 = Automerge.change(s1, doc => doc.field = 'string')
      s2 = Automerge.change(s2, doc => doc.field = ['list'])
      s3 = Automerge.change(s3, doc => doc.field = {thing: 'map'})
      s1 = Automerge.merge(Automerge.merge(s1, s2), s3)
      assertEqualsOneOf(s1.field, 'string', ['list'], {thing: 'map'})

      if (s1.field === 'string') {
        assert.deepEqual(Automerge.getConflicts(s1, 'field'), {
          [Automerge.getActorId(s2)]: ['list'],
          [Automerge.getActorId(s3)]: {thing: 'map'}
        })
      } else if (Automerge.equals(s1.field, ['list'])) {
        assert.deepEqual(Automerge.getConflicts(s1, 'field'), {
          [Automerge.getActorId(s1)]: 'string',
          [Automerge.getActorId(s3)]: {thing: 'map'}
        })
      } else if (Automerge.equals(s1.field, {thing: 'map'})) {
        assert.deepEqual(Automerge.getConflicts(s1, 'field'), {
          [Automerge.getActorId(s1)]: 'string',
          [Automerge.getActorId(s2)]: ['list']
        })
      } else {
        assert.fail(s1.field, 'string or list or map', 'not one of the expected values')
      }
    })

    it('should handle changes within a conflicting map field', () => {
      s1 = Automerge.change(s1, doc => doc.field = 'string')
      s2 = Automerge.change(s2, doc => doc.field = {})
      s2 = Automerge.change(s2, doc => doc.field.innerKey = 42)
      s3 = Automerge.merge(s1, s2)
      assertEqualsOneOf(s3.field, 'string', {innerKey: 42})
      if (s3.field === 'string') {
        assert.deepEqual(Automerge.getConflicts(s3, 'field'), {
          [Automerge.getActorId(s2)]: {innerKey: 42}
        })
      } else {
        assert.deepEqual(Automerge.getConflicts(s3, 'field'), {
          [Automerge.getActorId(s1)]: 'string'
        })
      }
    })

    it('should handle changes within a conflicting list element', () => {
      s1 = Automerge.change(s1, doc => doc.list = ['hello'])
      s2 = Automerge.merge(s2, s1)
      s1 = Automerge.change(s1, doc => doc.list[0] = {map1: true})
      s1 = Automerge.change(s1, doc => doc.list[0].key = 1)
      s2 = Automerge.change(s2, doc => doc.list[0] = {map2: true})
      s2 = Automerge.change(s2, doc => doc.list[0].key = 2)
      s3 = Automerge.merge(s1, s2)
      if (Automerge.getActorId(s1) > Automerge.getActorId(s2)) {
        assert.deepEqual(s3.list, [{map1: true, key: 1}])
        assert.deepEqual(Automerge.getConflicts(s3.list, 0), {
          [Automerge.getActorId(s2)]: {map2: true, key: 2}
        })
      } else {
        assert.deepEqual(s3.list, [{map2: true, key: 2}])
        assert.deepEqual(Automerge.getConflicts(s3.list, 0), {
          [Automerge.getActorId(s1)]: {map1: true, key: 1}
        })
      }
    })

    it('should not merge concurrently assigned nested maps', () => {
      s1 = Automerge.change(s1, doc => doc.config = {background: 'blue'})
      s2 = Automerge.change(s2, doc => doc.config = {logo_url: 'logo.png'})
      s3 = Automerge.merge(s1, s2)
      assertEqualsOneOf(s3.config, {background: 'blue'}, {logo_url: 'logo.png'})
      if (s3.config.background === 'blue') {
        assert.deepEqual(Automerge.getConflicts(s3, 'config'), {
          [Automerge.getActorId(s2)]: {logo_url: 'logo.png'}
        })
      } else {
        assert.deepEqual(Automerge.getConflicts(s3, 'config'), {
          [Automerge.getActorId(s1)]: {background: 'blue'}
        })
      }
    })

    it('should clear conflicts after assigning a new value', () => {
      s1 = Automerge.change(s1, doc => doc.field = 'one')
      s2 = Automerge.change(s2, doc => doc.field = 'two')
      s3 = Automerge.merge(s1, s2)
      s3 = Automerge.change(s3, doc => doc.field = 'three')
      assert.deepEqual(s3, {field: 'three'})
      assert.strictEqual(Automerge.getConflicts(s3, 'field'), undefined)
      s2 = Automerge.merge(s2, s3)
      assert.deepEqual(s2, {field: 'three'})
      assert.strictEqual(Automerge.getConflicts(s2, 'field'), undefined)
    })

    it('should handle concurrent insertions at different list positions', () => {
      s1 = Automerge.change(s1, doc => doc.list = ['one', 'three'])
      s2 = Automerge.merge(s2, s1)
      s1 = Automerge.change(s1, doc => doc.list.splice(1, 0, 'two'))
      s2 = Automerge.change(s2, doc => doc.list.push('four'))
      s3 = Automerge.merge(s1, s2)
      assert.deepEqual(s3, {list: ['one', 'two', 'three', 'four']})
      assert.strictEqual(Automerge.getConflicts(s3, 'list'), undefined)
    })

    it('should handle concurrent insertions at the same list position', () => {
      s1 = Automerge.change(s1, doc => doc.birds = ['parakeet'])
      s2 = Automerge.merge(s2, s1)
      s1 = Automerge.change(s1, doc => doc.birds.push('starling'))
      s2 = Automerge.change(s2, doc => doc.birds.push('chaffinch'))
      s3 = Automerge.merge(s1, s2)
      assertEqualsOneOf(s3.birds, ['parakeet', 'starling', 'chaffinch'], ['parakeet', 'chaffinch', 'starling'])
      s2 = Automerge.merge(s2, s1)
      assert.deepEqual(s2, s3)
    })

    it('should handle concurrent assignment and deletion of a map entry', () => {
      // Add-wins semantics
      s1 = Automerge.change(s1, doc => doc.bestBird = 'robin')
      s2 = Automerge.merge(s2, s1)
      s1 = Automerge.change(s1, doc => delete doc['bestBird'])
      s2 = Automerge.change(s2, doc => doc.bestBird = 'magpie')
      s3 = Automerge.merge(s1, s2)
      assert.deepEqual(s1, {})
      assert.deepEqual(s2, {bestBird: 'magpie'})
      assert.deepEqual(s3, {bestBird: 'magpie'})
      assert.strictEqual(Automerge.getConflicts(s3, 'bestBird'), undefined)
    })

    it('should handle concurrent assignment and deletion of a list element', () => {
      // Concurrent assignment ressurects a deleted list element. Perhaps a little
      // surprising, but consistent with add-wins semantics of maps (see test above)
      s1 = Automerge.change(s1, doc => doc.birds = ['blackbird', 'thrush', 'goldfinch'])
      s2 = Automerge.merge(s2, s1)
      s1 = Automerge.change(s1, doc => doc.birds[1] = 'starling')
      s2 = Automerge.change(s2, doc => doc.birds.splice(1, 1))
      s3 = Automerge.merge(s1, s2)
      assert.deepEqual(s1.birds, ['blackbird', 'starling', 'goldfinch'])
      assert.deepEqual(s2.birds, ['blackbird', 'goldfinch'])
      assert.deepEqual(s3.birds, ['blackbird', 'starling', 'goldfinch'])
    })

    it('should handle concurrent deletion of the same element', () => {
      s1 = Automerge.change(s1, doc => doc.birds = ['albatross','buzzard', 'cormorant'])
      s2 = Automerge.merge(s2, s1)
      s1 = Automerge.change(s1, doc => doc.birds.deleteAt(1)) // buzzard
      s2 = Automerge.change(s2, doc => doc.birds.deleteAt(1)) // buzzard
      s3 = Automerge.merge(s1, s2)
      assert.deepEqual(s3.birds, ['albatross','cormorant'])
    })

    it('should handle concurrent deletion of different elements', () => {
      s1 = Automerge.change(s1, doc => doc.birds =  ['albatross','buzzard', 'cormorant'])
      s2 = Automerge.merge(s2, s1)
      s1 = Automerge.change(s1, doc => doc.birds.deleteAt(0)) // albatross
      s2 = Automerge.change(s2, doc => doc.birds.deleteAt(1)) // buzzard
      s3 = Automerge.merge(s1, s2)
      assert.deepEqual(s3.birds, ['cormorant'])
    })

    it('should handle concurrent updates at different levels of the tree', () => {
      // A delete higher up in the tree overrides an update in a subtree
      s1 = Automerge.change(s1, doc => doc.animals = {birds: {pink: 'flamingo', black: 'starling'}, mammals: ['badger']})
      s2 = Automerge.merge(s2, s1)
      s1 = Automerge.change(s1, doc => doc.animals.birds.brown = 'sparrow')
      s2 = Automerge.change(s2, doc => delete doc.animals['birds'])
      s3 = Automerge.merge(s1, s2)
      assert.deepEqual(s1.animals, {
        birds: {
          pink: 'flamingo', brown: 'sparrow', black: 'starling'
        },
        mammals: ['badger']
      })
      assert.deepEqual(s2.animals, {mammals: ['badger']})
      assert.deepEqual(s3.animals, {mammals: ['badger']})
    })

    it('should not interleave sequence insertions at the same position', () => {
      s1 = Automerge.change(s1, doc => doc.wisdom = [])
      s2 = Automerge.merge(s2, s1)
      s1 = Automerge.change(s1, doc => doc.wisdom.push('to', 'be', 'is', 'to', 'do'))
      s2 = Automerge.change(s2, doc => doc.wisdom.push('to', 'do', 'is', 'to', 'be'))
      s3 = Automerge.merge(s1, s2)
      assertEqualsOneOf(s3.wisdom,
        ['to', 'be', 'is', 'to', 'do', 'to', 'do', 'is', 'to', 'be'],
        ['to', 'do', 'is', 'to', 'be', 'to', 'be', 'is', 'to', 'do'])
      // In case you're wondering: http://quoteinvestigator.com/2013/09/16/do-be-do/
    })

    describe('multiple insertions at the same list position', () => {
      it('should handle insertion by greater actor ID', () => {
        s1 = Automerge.init('A')
        s2 = Automerge.init('B')
        s1 = Automerge.change(s1, doc => doc.list = ['two'])
        s2 = Automerge.merge(s2, s1)
        s2 = Automerge.change(s2, doc => doc.list.splice(0, 0, 'one'))
        assert.deepEqual(s2.list, ['one', 'two'])
      })

      it('should handle insertion by lesser actor ID', () => {
        s1 = Automerge.init('B')
        s2 = Automerge.init('A')
        s1 = Automerge.change(s1, doc => doc.list = ['two'])
        s2 = Automerge.merge(s2, s1)
        s2 = Automerge.change(s2, doc => doc.list.splice(0, 0, 'one'))
        assert.deepEqual(s2.list, ['one', 'two'])
      })

      it('should handle insertion regardless of actor ID', () => {
        s1 = Automerge.change(s1, doc => doc.list = ['two'])
        s2 = Automerge.merge(s2, s1)
        s2 = Automerge.change(s2, doc => doc.list.splice(0, 0, 'one'))
        assert.deepEqual(s2.list, ['one', 'two'])
      })

      it('should make insertion order consistent with causality', () => {
        s1 = Automerge.change(s1, doc => doc.list = ['four'])
        s2 = Automerge.merge(s2, s1)
        s2 = Automerge.change(s2, doc => doc.list.unshift('three'))
        s1 = Automerge.merge(s1, s2)
        s1 = Automerge.change(s1, doc => doc.list.unshift('two'))
        s2 = Automerge.merge(s2, s1)
        s2 = Automerge.change(s2, doc => doc.list.unshift('one'))
        assert.deepEqual(s2.list, ['one', 'two', 'three', 'four'])
      })
    })
  })

  describe('.undo()', () => {
    function getUndoStack(doc) {
      return Automerge.Frontend.getBackendState(doc).getIn(['opSet', 'undoStack'])
    }

    it('should allow undo if there have been local changes', () => {
      let s1 = Automerge.init()
      assert.strictEqual(Automerge.canUndo(s1), false)
      assert.throws(() => Automerge.undo(s1), /there is nothing to be undone/)
      s1 = Automerge.change(s1, doc => doc.hello = 'world')
      assert.strictEqual(Automerge.canUndo(s1), true)
      let s2 = Automerge.merge(Automerge.init(), s1)
      assert.strictEqual(Automerge.canUndo(s2), false)
      assert.throws(() => Automerge.undo(s2), /there is nothing to be undone/)
    })

    it('should undo an initial field assignment by deleting the field', () => {
      let s1 = Automerge.init()
      s1 = Automerge.change(s1, doc => doc.hello = 'world')
      assert.deepEqual(s1, {hello: 'world'})
      assert.deepEqual(getUndoStack(s1).last().toJS(),
                       [{action: 'del', obj: ROOT_ID, key: 'hello'}])
      s1 = Automerge.undo(s1)
      assert.deepEqual(s1, {})
    })

    it('should undo a field update by reverting to the previous value', () => {
      let s1 = Automerge.change(Automerge.init(), doc => doc.value = 3)
      s1 = Automerge.change(s1, doc => doc.value = 4)
      assert.deepEqual(s1, {value: 4})
      assert.deepEqual(getUndoStack(s1).last().toJS(),
                       [{action: 'set', obj: ROOT_ID, key: 'value', value: 3}])
      s1 = Automerge.undo(s1)
      assert.deepEqual(s1, {value: 3})
    })

    it('should allow undoing multiple changes', () => {
      let s1 = Automerge.init()
      s1 = Automerge.change(s1, doc => doc.value = 1)
      s1 = Automerge.change(s1, doc => doc.value = 2)
      s1 = Automerge.change(s1, doc => doc.value = 3)
      assert.deepEqual(s1, {value: 3})
      s1 = Automerge.undo(s1)
      assert.deepEqual(s1, {value: 2})
      s1 = Automerge.undo(s1)
      assert.deepEqual(s1, {value: 1})
      s1 = Automerge.undo(s1)
      assert.deepEqual(s1, {})
      assert.strictEqual(Automerge.canUndo(s1), false)
    })

    it('should undo only local changes', () => {
      let s1 = Automerge.change(Automerge.init(), doc => doc.s1 = 's1.old')
      s1 = Automerge.change(s1, doc => doc.s1 = 's1.new')
      let s2 = Automerge.merge(Automerge.init(), s1)
      s2 = Automerge.change(s2, doc => doc.s2 = 's2')
      s1 = Automerge.merge(s1, s2)
      assert.deepEqual(s1, {s1: 's1.new', s2: 's2'})
      s1 = Automerge.undo(s1)
      assert.deepEqual(s1, {s1: 's1.old', s2: 's2'})
    })

    it('should apply undos by growing the history', () => {
      let s1 = Automerge.change(Automerge.init(), 'set 1', doc => doc.value = 1)
      s1 = Automerge.change(s1, 'set 2', doc => doc.value = 2)
      let s2 = Automerge.merge(Automerge.init(), s1)
      assert.deepEqual(s2, {value: 2})
      s1 = Automerge.undo(s1, 'undo!')
      assert.deepEqual(Automerge.getHistory(s1).map(state => [state.change.seq, state.change.message]),
                       [[1, 'set 1'], [2, 'set 2'], [3, 'undo!']])
      s2 = Automerge.merge(s2, s1)
      assert.deepEqual(s1, {value: 1})
    })

    it("should ignore other actors' updates to an undo-reverted field", () => {
      let s1 = Automerge.change(Automerge.init(), doc => doc.value = 1)
      s1 = Automerge.change(s1, doc => doc.value = 2)
      let s2 = Automerge.merge(Automerge.init(), s1)
      s2 = Automerge.change(s2, doc => doc.value = 3)
      s1 = Automerge.merge(s1, s2)
      assert.deepEqual(s1, {value: 3})
      s1 = Automerge.undo(s1)
      assert.deepEqual(s1, {value: 1})
    })

    it('should undo object creation by removing the link', () => {
      let s1 = Automerge.init()
      s1 = Automerge.change(s1, doc => doc.settings = {background: 'white', text: 'black'})
      assert.deepEqual(s1, {settings: {background: 'white', text: 'black'}})
      assert.deepEqual(getUndoStack(s1).last().toJS(),
                       [{action: 'del', obj: ROOT_ID, key: 'settings'}])
      s1 = Automerge.undo(s1)
      assert.deepEqual(s1, {})
    })

    it('should undo primitive field deletion by setting the old value', () => {
      let s1 = Automerge.change(Automerge.init(), doc => { doc.k1 = 'v1'; doc.k2 = 'v2' })
      s1 = Automerge.change(s1, doc => delete doc.k2)
      assert.deepEqual(s1, {k1: 'v1'})
      assert.deepEqual(getUndoStack(s1).last().toJS(),
                       [{action: 'set', obj: ROOT_ID, key: 'k2', value: 'v2'}])
      s1 = Automerge.undo(s1)
      assert.deepEqual(s1, {k1: 'v1', k2: 'v2'})
    })

    it('should undo link deletion by linking the old value', () => {
      let s1 = Automerge.change(Automerge.init(), doc => doc.fish = ['trout', 'sea bass'])
      s1 = Automerge.change(s1, doc => doc.birds = ['heron', 'magpie'])
      let s2 = Automerge.change(s1, doc => delete doc['fish'])
      assert.deepEqual(s2, {birds: ['heron', 'magpie']})
      assert.deepEqual(getUndoStack(s2).last().toJS(),
                       [{action: 'link', obj: ROOT_ID, key: 'fish', value: Automerge.getObjectId(s1.fish)}])
      s2 = Automerge.undo(s2)
      assert.deepEqual(s2, {fish: ['trout', 'sea bass'], birds: ['heron', 'magpie']})
    })

    it('should undo list insertion by removing the new element', () => {
      let s1 = Automerge.change(Automerge.init(), doc => doc.list = ['A', 'B', 'C'])
      s1 = Automerge.change(s1, doc => doc.list.push('D'))
      assert.deepEqual(s1, {list: ['A', 'B', 'C', 'D']})
      const elemId = Automerge.Frontend.getElementIds(s1.list)[3]
      assert.deepEqual(getUndoStack(s1).last().toJS(),
                       [{action: 'del', obj: Automerge.getObjectId(s1.list), key: elemId}])
      s1 = Automerge.undo(s1)
      assert.deepEqual(s1, {list: ['A', 'B', 'C']})
    })

    it('should undo list element deletion by re-assigning the old value', () => {
      let s1 = Automerge.change(Automerge.init(), doc => doc.list = ['A', 'B', 'C'])
      const elemId = Automerge.Frontend.getElementIds(s1.list)[1]
      s1 = Automerge.change(s1, doc => doc.list.splice(1, 1))
      assert.deepEqual(s1, {list: ['A', 'C']})
      assert.deepEqual(getUndoStack(s1).last().toJS(),
                       [{action: 'set', obj: Automerge.getObjectId(s1.list), key: elemId, value: 'B'}])
      s1 = Automerge.undo(s1)
      assert.deepEqual(s1, {list: ['A', 'B', 'C']})
    })

    it('should undo counter increments', () => {
      let s1 = Automerge.change(Automerge.init(), doc => doc.counter = new Automerge.Counter())
      s1 = Automerge.change(s1, doc => doc.counter.increment())
      assert.deepEqual(s1, {counter: new Automerge.Counter(1)})
      assert.deepEqual(getUndoStack(s1).last().toJS(),
                       [{action: 'inc', obj: ROOT_ID, key: 'counter', value: -1}])
      s1 = Automerge.undo(s1)
      assert.deepEqual(s1, {counter: new Automerge.Counter(0)})
    })
  })

  describe('.redo()', () => {
    function getRedoStack(doc) {
      return Automerge.Frontend.getBackendState(doc).getIn(['opSet', 'redoStack'])
    }

    it('should allow redo if the last change was an undo', () => {
      let s1 = Automerge.change(Automerge.init(), doc => doc.birds = ['peregrine falcon'])
      assert.strictEqual(Automerge.canRedo(s1), false)
      assert.throws(() => Automerge.redo(s1), /there is no prior undo/)
      s1 = Automerge.undo(s1)
      assert.strictEqual(Automerge.canRedo(s1), true)
      s1 = Automerge.redo(s1)
      assert.strictEqual(Automerge.canRedo(s1), false)
      assert.throws(() => Automerge.redo(s1), /there is no prior undo/)
    })

    it('should allow several undos to be matched by several redos', () => {
      let s1 = Automerge.change(Automerge.init(), doc => doc.birds = [])
      s1 = Automerge.change(s1, doc => doc.birds.push('peregrine falcon'))
      s1 = Automerge.change(s1, doc => doc.birds.push('sparrowhawk'))
      assert.deepEqual(s1, {birds: ['peregrine falcon', 'sparrowhawk']})
      s1 = Automerge.undo(s1)
      assert.deepEqual(s1, {birds: ['peregrine falcon']})
      s1 = Automerge.undo(s1)
      assert.deepEqual(s1, {birds: []})
      s1 = Automerge.redo(s1)
      assert.deepEqual(s1, {birds: ['peregrine falcon']})
      s1 = Automerge.redo(s1)
      assert.deepEqual(s1, {birds: ['peregrine falcon', 'sparrowhawk']})
    })

    it('should allow winding history backwards and forwards repeatedly', () => {
      let s1 = Automerge.init()
      s1 = Automerge.change(s1, doc => doc['sparrows'] = 1)
      s1 = Automerge.change(s1, doc => doc['skylarks'] = 1)
      s1 = Automerge.change(s1, doc => doc['sparrows'] = 2)
      s1 = Automerge.change(s1, doc => delete doc['skylarks'])
      const states = [{}, {sparrows: 1}, {sparrows: 1, skylarks: 1}, {sparrows: 2, skylarks: 1}, {sparrows: 2}]
      for (let iteration = 0; iteration < 3; iteration++) {
        for (let undo = states.length - 2; undo >= 0; undo--) {
          s1 = Automerge.undo(s1)
          assert.deepEqual(s1, states[undo])
        }
        for (let redo = 1; redo < states.length; redo++) {
          s1 = Automerge.redo(s1)
          assert.deepEqual(s1, states[redo])
        }
      }
    })

    it('should undo/redo an initial field assignment', () => {
      let s1 = Automerge.init()
      s1 = Automerge.change(s1, doc => doc.hello = 'world')
      s1 = Automerge.undo(s1)
      assert.deepEqual(s1, {})
      assert.deepEqual(getRedoStack(s1).last().toJS(),
                       [{action: 'set', obj: ROOT_ID, key: 'hello', value: 'world'}])
      s1 = Automerge.redo(s1)
      assert.deepEqual(getRedoStack(s1).size, 0)
      assert.deepEqual(s1, {hello: 'world'})
    })

    it('should undo/redo a field update', () => {
      let s1 = Automerge.change(Automerge.init(), doc => doc.value = 3)
      s1 = Automerge.change(s1, doc => doc.value = 4)
      s1 = Automerge.undo(s1)
      assert.deepEqual(s1, {value: 3})
      assert.deepEqual(getRedoStack(s1).last().toJS(),
                       [{action: 'set', obj: ROOT_ID, key: 'value', value: 4}])
      s1 = Automerge.redo(s1)
      assert.deepEqual(s1, {value: 4})
    })

    it('should undo/redo a field deletion', () => {
      let s1 = Automerge.change(Automerge.init(), doc => doc.value = 123)
      s1 = Automerge.change(s1, doc => delete doc.value)
      s1 = Automerge.undo(s1)
      assert.deepEqual(s1, {value: 123})
      assert.deepEqual(getRedoStack(s1).last().toJS(),
                       [{action: 'del', obj: ROOT_ID, key: 'value'}])
      s1 = Automerge.redo(s1)
      assert.deepEqual(s1, {})
    })

    it('should undo/redo object creation and linking', () => {
      let s1 = Automerge.init()
      s1 = Automerge.change(s1, doc => doc.settings = {background: 'white', text: 'black'})
      let s2 = Automerge.undo(s1)
      assert.deepEqual(s2, {})
      assert.deepEqual(getRedoStack(s2).last().toJS(),
                       [{action: 'link', obj: ROOT_ID, key: 'settings', value: Automerge.getObjectId(s1.settings)}])
      s2 = Automerge.redo(s2)
      assert.deepEqual(s2, {settings: {background: 'white', text: 'black'}})
    })

    it('should undo/redo link deletion', () => {
      let s1 = Automerge.change(Automerge.init(), doc => doc.fish = ['trout', 'sea bass'])
      s1 = Automerge.change(s1, doc => doc.birds = ['heron', 'magpie'])
      s1 = Automerge.change(s1, doc => delete doc['fish'])
      s1 = Automerge.undo(s1)
      assert.deepEqual(s1, {fish: ['trout', 'sea bass'], birds: ['heron', 'magpie']})
      assert.deepEqual(getRedoStack(s1).last().toJS(),
                       [{action: 'del', obj: ROOT_ID, key: 'fish'}])
      s1 = Automerge.redo(s1)
      assert.deepEqual(s1, {birds: ['heron', 'magpie']})
    })

    it('should undo/redo a list element insertion', () => {
      let s1 = Automerge.change(Automerge.init(), doc => doc.list = ['A', 'B', 'C'])
      s1 = Automerge.change(s1, doc => doc.list.push('D'))
      const elemId = Automerge.Frontend.getElementIds(s1.list)[3]
      s1 = Automerge.undo(s1)
      assert.deepEqual(s1, {list: ['A', 'B', 'C']})
      assert.deepEqual(getRedoStack(s1).last().toJS(),
                       [{action: 'set', obj: Automerge.getObjectId(s1.list), key: elemId, value: 'D'}])
      s1 = Automerge.redo(s1)
      assert.deepEqual(s1, {list: ['A', 'B', 'C', 'D']})
    })

    it('should undo/redo a list element deletion', () => {
      let s1 = Automerge.change(Automerge.init(), doc => doc.list = ['A', 'B', 'C'])
      s1 = Automerge.change(s1, doc => doc.list.deleteAt(1))
      s1 = Automerge.undo(s1)
      const elemId = Automerge.Frontend.getElementIds(s1.list)[1]
      assert.deepEqual(s1, {list: ['A', 'B', 'C']})
      assert.deepEqual(getRedoStack(s1).last().toJS(),
                       [{action: 'del', obj: Automerge.getObjectId(s1.list), key: elemId}])
      s1 = Automerge.redo(s1)
      assert.deepEqual(s1, {list: ['A', 'C']})
    })

    it('should undo/redo counter increments', () => {
      let s1 = Automerge.change(Automerge.init(), doc => doc.counter = new Automerge.Counter(5))
      s1 = Automerge.change(s1, doc => doc.counter.increment())
      s1 = Automerge.change(s1, doc => doc.counter.increment())
      s1 = Automerge.undo(s1)
      assert.deepEqual(s1, {counter: new Automerge.Counter(6)})
      assert.deepEqual(getRedoStack(s1).last().toJS(),
                       [{action: 'inc', obj: ROOT_ID, key: 'counter', value: 1}])
      s1 = Automerge.redo(s1)
      assert.deepEqual(s1, {counter: new Automerge.Counter(7)})
    })

    it('should redo assignments by other actors that precede the undo', () => {
      let s1 = Automerge.change(Automerge.init(), doc => doc.value = 1)
      s1 = Automerge.change(s1, doc => doc.value = 2)
      let s2 = Automerge.merge(Automerge.init(), s1)
      s2 = Automerge.change(s2, doc => doc.value = 3)
      s1 = Automerge.merge(s1, s2)
      s1 = Automerge.undo(s1)
      assert.deepEqual(s1, {value: 1})
      assert.deepEqual(getRedoStack(s1).last().toJS(),
                       [{action: 'set', obj: ROOT_ID, key: 'value', value: 3}])
      s1 = Automerge.redo(s1)
      assert.deepEqual(s1, {value: 3})
    })

    it('should overwrite assignments by other actors that follow the undo', () => {
      let s1 = Automerge.change(Automerge.init(), doc => doc.value = 1)
      s1 = Automerge.change(s1, doc => doc.value = 2)
      s1 = Automerge.undo(s1)
      let s2 = Automerge.merge(Automerge.init(), s1)
      s2 = Automerge.change(s2, doc => doc.value = 3)
      s1 = Automerge.merge(s1, s2)
      assert.deepEqual(s1, {value: 3})
      assert.deepEqual(getRedoStack(s1).last().toJS(),
                       [{action: 'set', obj: ROOT_ID, key: 'value', value: 2}])
      s1 = Automerge.redo(s1)
      assert.deepEqual(s1, {value: 2})
    })

    it('should merge with concurrent changes to other fields', () => {
      let s1 = Automerge.change(Automerge.init(), doc => doc['trout'] = 2)
      s1 = Automerge.change(s1, doc => doc['trout'] = 3)
      s1 = Automerge.undo(s1)
      let s2 = Automerge.merge(Automerge.init(), s1)
      s2 = Automerge.change(s2, doc => doc['salmon'] = 1)
      s1 = Automerge.merge(s1, s2)
      assert.deepEqual(s1, {trout: 2, salmon: 1})
      s1 = Automerge.redo(s1)
      assert.deepEqual(s1, {trout: 3, salmon: 1})
    })

    it('should apply redos by growing the history', () => {
      let s1 = Automerge.change(Automerge.init(), 'set 1', doc => doc.value = 1)
      s1 = Automerge.change(s1, 'set 2', doc => doc.value = 2)
      s1 = Automerge.undo(s1, 'undo')
      s1 = Automerge.redo(s1, 'redo!')
      assert.deepEqual(Automerge.getHistory(s1).map(state => [state.change.seq, state.change.message]),
                       [[1, 'set 1'], [2, 'set 2'], [3, 'undo'], [4, 'redo!']])
    })
  })

  describe('saving and loading', () => {
    it('should save and restore an empty document', () => {
      let s = Automerge.load(Automerge.save(Automerge.init()))
      assert.deepEqual(s, {})
    })

    it('should generate a new random actor ID', () => {
      let s1 = Automerge.init()
      let s2 = Automerge.load(Automerge.save(s1))
      assert.strictEqual(UUID_PATTERN.test(Automerge.getActorId(s1).toString()), true)
      assert.strictEqual(UUID_PATTERN.test(Automerge.getActorId(s2).toString()), true)
      assert.notEqual(Automerge.getActorId(s1), Automerge.getActorId(s2))
    })

    it('should allow a custom actor ID to be set', () => {
      let s = Automerge.load(Automerge.save(Automerge.init()), 'actor3')
      assert.strictEqual(Automerge.getActorId(s), 'actor3')
    })

    it('should reconstitute complex datatypes', () => {
      let s1 = Automerge.change(Automerge.init(), doc => doc.todos = [{title: 'water plants', done: false}])
      let s2 = Automerge.load(Automerge.save(s1))
      assert.deepEqual(s2, {todos: [{title: 'water plants', done: false}]})
    })

    it('should reconstitute conflicts', () => {
      let s1 = Automerge.change(Automerge.init('actor1'), doc => doc.x = 3)
      let s2 = Automerge.change(Automerge.init('actor2'), doc => doc.x = 5)
      s1 = Automerge.merge(s1, s2)
      let s3 = Automerge.load(Automerge.save(s1))
      assert.strictEqual(s1.x, 5)
      assert.strictEqual(s3.x, 5)
      assert.deepEqual(Automerge.getConflicts(s1, 'x'), {actor1: 3})
      assert.deepEqual(Automerge.getConflicts(s3, 'x'), {actor1: 3})
    })

    it('should reconstitute element ID counters', () => {
      let s = Automerge.init('actorid')
      s = Automerge.change(s, doc => doc.list = ['a'])
      assert.strictEqual(Automerge.Frontend.getElementIds(s.list)[0], 'actorid:1')
      s = Automerge.change(s, doc => doc.list.deleteAt(0))
      s = Automerge.load(Automerge.save(s), 'actorid')
      s = Automerge.change(s, doc => doc.list.push('b'))
      assert.deepEqual(s, {list: ['b']})
      assert.strictEqual(Automerge.Frontend.getElementIds(s.list)[0], 'actorid:2')
    })

    it('should allow a reloaded list to be mutated', () => {
      let doc = Automerge.change(Automerge.init(), doc => doc.foo = [])
      doc = Automerge.load(Automerge.save(doc))
      doc = Automerge.change(doc, 'add', doc => doc.foo.push(1))
      doc = Automerge.load(Automerge.save(doc))
      assert.deepEqual(doc.foo, [1])
    })
  })

  describe('history API', () => {
    it('should return an empty history for an empty document', () => {
      assert.deepEqual(Automerge.getHistory(Automerge.init()), [])
    })

    it('should make past document states accessible', () => {
      let s = Automerge.init()
      s = Automerge.change(s, doc => doc.config = {background: 'blue'})
      s = Automerge.change(s, doc => doc.birds = ['mallard'])
      s = Automerge.change(s, doc => doc.birds.unshift('oystercatcher'))
      assert.deepEqual(Automerge.getHistory(s).map(state => state.snapshot), [
        {config: {background: 'blue'}},
        {config: {background: 'blue'}, birds: ['mallard']},
        {config: {background: 'blue'}, birds: ['oystercatcher', 'mallard']}
      ])
    })

    it('should make change messages accessible', () => {
      let s = Automerge.init()
      s = Automerge.change(s, 'Empty Bookshelf', doc => doc.books = [])
      s = Automerge.change(s, 'Add Orwell', doc => doc.books.push('Nineteen Eighty-Four'))
      s = Automerge.change(s, 'Add Huxley', doc => doc.books.push('Brave New World'))
      assert.deepEqual(s.books, ['Nineteen Eighty-Four', 'Brave New World'])
      assert.deepEqual(Automerge.getHistory(s).map(state => state.change.message),
                       ['Empty Bookshelf', 'Add Orwell', 'Add Huxley'])
    })
  })

  describe('.diff()', () => {
    it('should return an empty diff for the same document', () => {
      let s = Automerge.change(Automerge.init(), doc => doc.birds = [])
      assert.deepEqual(Automerge.diff(s, s), [])
    })

    it('should refuse to diff diverged documents', () => {
      let s1 = Automerge.change(Automerge.init(), doc => doc.birds = [])
      let s2 = Automerge.change(s1, doc => doc.birds.push('Robin'))
      let s3 = Automerge.merge(Automerge.init(), s1)
      let s4 = Automerge.change(s3, doc => doc.birds.push('Wagtail'))
      assert.throws(() => Automerge.diff(s2, s4), /Cannot diff two states that have diverged/)
    })

    it('should return list insertions by index', () => {
      let s1 = Automerge.change(Automerge.init(), doc => doc.birds = [])
      let s2 = Automerge.change(s1, doc => doc.birds.push('Robin'))
      let s3 = Automerge.change(s2, doc => doc.birds.push('Wagtail'))
      const obj = Automerge.getObjectId(s1.birds)
      assert.deepEqual(Automerge.diff(s1, s2), [
        {obj, path: ['birds'], type: 'list', action: 'insert', index: 0, value: 'Robin', elemId: `${Automerge.getActorId(s1)}:1`}
      ])
      assert.deepEqual(Automerge.diff(s1, s3), [
        {obj, path: ['birds'], type: 'list', action: 'insert', index: 0, value: 'Robin', elemId: `${Automerge.getActorId(s1)}:1`},
        {obj, path: ['birds'], type: 'list', action: 'insert', index: 1, value: 'Wagtail', elemId: `${Automerge.getActorId(s1)}:2`}
      ])
    })

    it('should return list deletions by index', () => {
      let s1 = Automerge.change(Automerge.init(), doc => doc.birds = ['Robin', 'Wagtail'])
      let s2 = Automerge.change(s1, doc => { doc.birds[1] = 'Pied Wagtail'; doc.birds.shift() })
      const obj = Automerge.getObjectId(s1.birds)
      assert.deepEqual(Automerge.diff(s1, s2), [
        {obj, path: ['birds'], type: 'list', action: 'set',    index: 1, value: 'Pied Wagtail'},
        {obj, path: ['birds'], type: 'list', action: 'remove', index: 0}
      ])
    })

    it('should return object creation and linking information', () => {
      let s1 = Automerge.init()
      let s2 = Automerge.change(s1, doc => doc.birds = [{name: 'Chaffinch'}])
      let rootId = ROOT_ID
      assert.deepEqual(Automerge.diff(s1, s2), [
        {action: 'create', type: 'list', obj: Automerge.getObjectId(s2.birds)},
        {action: 'create', type: 'map',  obj: Automerge.getObjectId(s2.birds[0])},
        {action: 'set',    type: 'map',  obj: Automerge.getObjectId(s2.birds[0]), path: null, key: 'name',  value: 'Chaffinch'},
        {action: 'insert', type: 'list', obj: Automerge.getObjectId(s2.birds),    path: null, index: 0,     value: Automerge.getObjectId(s2.birds[0]), link: true, elemId: `${Automerge.getActorId(s2)}:1`},
        {action: 'set',    type: 'map',  obj: rootId,                             path: [],   key: 'birds', value: Automerge.getObjectId(s2.birds),    link: true}
      ])
    })

    it('should include the path to the modified object', () => {
      let s1 = Automerge.change(Automerge.init(), doc => doc.birds = [{name: 'Chaffinch', habitat: ['woodland']}])
      let s2 = Automerge.change(s1, doc => doc.birds[0].habitat.push('gardens'))
      assert.deepEqual(Automerge.diff(s1, s2), [{
        action: 'insert',
        type:   'list',
        obj:    Automerge.getObjectId(s2.birds[0].habitat),
        elemId: `${Automerge.getActorId(s2)}:2`,
        path:   ['birds', 0, 'habitat'],
        index:  1,
        value:  'gardens'
      }])
    })
  })

  describe('changes API', () => {
    it('should return an empty list on an empty document', () => {
      let changes = Automerge.getChanges(Automerge.init(), Automerge.init())
      assert.deepEqual(changes, [])
    })

    it('should return an empty list when nothing changed', () => {
      let s1 = Automerge.change(Automerge.init(), doc => doc.birds = ['Chaffinch'])
      assert.deepEqual(Automerge.getChanges(s1, s1), [])
    })

    it('should do nothing when applying an empty list of changes', () => {
      let s1 = Automerge.change(Automerge.init(), doc => doc.birds = ['Chaffinch'])
      assert.deepEqual(Automerge.applyChanges(s1, []), s1)
    })

    it('should return all changes when compared to an empty document', () => {
      let s1 = Automerge.change(Automerge.init(), 'Add Chaffinch', doc => doc.birds = ['Chaffinch'])
      let s2 = Automerge.change(s1, 'Add Bullfinch', doc => doc.birds.push('Bullfinch'))
      let changes = Automerge.getChanges(Automerge.init(), s2)
      assert.deepEqual(changes.map(c => c.message), ['Add Chaffinch', 'Add Bullfinch'])
    })

    it('should allow a document copy to be reconstructed from scratch', () => {
      let s1 = Automerge.change(Automerge.init(), 'Add Chaffinch', doc => doc.birds = ['Chaffinch'])
      let s2 = Automerge.change(s1, 'Add Bullfinch', doc => doc.birds.push('Bullfinch'))
      let changes = Automerge.getChanges(Automerge.init(), s2)
      let s3 = Automerge.applyChanges(Automerge.init(), changes)
      assert.deepEqual(s3.birds, ['Chaffinch', 'Bullfinch'])
    })

    it('should return changes since the last given version', () => {
      let s1 = Automerge.change(Automerge.init(), 'Add Chaffinch', doc => doc.birds = ['Chaffinch'])
      let s2 = Automerge.change(s1, 'Add Bullfinch', doc => doc.birds.push('Bullfinch'))
      let changes1 = Automerge.getChanges(Automerge.init(), s1)
      let changes2 = Automerge.getChanges(s1, s2)
      assert.deepEqual(changes1.map(c => c.message), ['Add Chaffinch'])
      assert.deepEqual(changes2.map(c => c.message), ['Add Bullfinch'])
    })

    it('should incrementally apply changes since the last given version', () => {
      let s1 = Automerge.change(Automerge.init(), 'Add Chaffinch', doc => doc.birds = ['Chaffinch'])
      let s2 = Automerge.change(s1, 'Add Bullfinch', doc => doc.birds.push('Bullfinch'))
      let changes1 = Automerge.getChanges(Automerge.init(), s1)
      let changes2 = Automerge.getChanges(s1, s2)
      let s3 = Automerge.applyChanges(Automerge.init(), changes1)
      let s4 = Automerge.applyChanges(s3, changes2)
      assert.deepEqual(s3.birds, ['Chaffinch'])
      assert.deepEqual(s4.birds, ['Chaffinch', 'Bullfinch'])
    })

    it('should report missing dependencies', () => {
      let s1 = Automerge.change(Automerge.init(), doc => doc.birds = ['Chaffinch'])
      let s2 = Automerge.merge(Automerge.init(), s1)
      s2 = Automerge.change(s2, doc => doc.birds.push('Bullfinch'))
      let changes = Automerge.getChanges(Automerge.init(), s2)
      let s3 = Automerge.applyChanges(Automerge.init(), [changes[1]])
      assert.deepEqual(s3, {})
      assert.deepEqual(Automerge.getMissingDeps(s3), {[Automerge.getActorId(s1)]: 1})
      s3 = Automerge.applyChanges(s3, [changes[0]])
      assert.deepEqual(s3.birds, ['Chaffinch', 'Bullfinch'])
      assert.deepEqual(Automerge.getMissingDeps(s3), {})
    })

    it('should report missing dependencies with out-of-order applyChanges', () => {
      let s0 = Automerge.init()
      let s1 = Automerge.change(s0, doc => doc.test = ['a'])
      let s2 = Automerge.change(s1, doc => doc.test = ['b'])
      let s3 = Automerge.change(s2, doc => doc.test = ['c'])
      let changes1to2 = Automerge.getChanges(s1, s2)
      let changes2to3 = Automerge.getChanges(s2, s3)
      let s4 = Automerge.init()
      let s5 = Automerge.applyChanges(s4, changes2to3)
      let s6 = Automerge.applyChanges(s5, changes1to2)
      assert.deepEqual(Automerge.getMissingDeps(s6), {[Automerge.getActorId(s0)]: 2})
    })
  })
})<|MERGE_RESOLUTION|>--- conflicted
+++ resolved
@@ -55,6 +55,11 @@
       assert.deepEqual(doc1, {})
       const doc2 = Automerge.from(true)
       assert.deepEqual(doc2, {})
+    })
+
+    it('should not enable undo after Automerge.from', () => {
+      let doc = Automerge.from({cards: []})
+      assert.deepEqual(Automerge.canUndo(doc), false)
     })
   })
 
@@ -78,43 +83,6 @@
       assert.strictEqual(Automerge.getConflicts(s1, 'foo'), undefined)
     })
 
-<<<<<<< HEAD
-=======
-    describe('initialization ', () => {
-      it('should initially be an empty map', () => {
-        assert.deepEqual(s1, {})
-      })
-
-      it('should allow instantiating from an existing object', () => {
-        const initialState = { birds: { wrens: 3, magpies: 4 }}
-        const doc = Automerge.from(initialState)
-        assert.deepEqual(doc, initialState)
-      })
-
-      it('should allow passing an actorId when instantiating from an existing object', () => {
-        const actorId = '123'
-        let doc = Automerge.from({ foo: 1 }, actorId)
-        assert.strictEqual(Automerge.getActorId(doc), '123')
-      })
-
-      it('should accept an empty object as initial state', () => {
-        const doc = Automerge.from({})
-        assert.deepEqual(doc, {})
-      })
-
-      it('should allow merging of an object initialized with `from`', () => {
-        let doc1 = Automerge.from({cards: []})
-        let doc2 = Automerge.merge(Automerge.init(), doc1)
-        assert.deepEqual(doc2, {cards: []})
-      })
-
-      it('should not enable undo after Automerge.from', () => {
-        let doc = Automerge.from({cards: []})
-        assert.deepEqual(Automerge.canUndo(doc), false)
-      })
-    })
-
->>>>>>> b3c933fc
     describe('changes', () => {
       it('should group several changes', () => {
         s2 = Automerge.change(s1, 'change message', doc => {
