const assert = require('assert')
const { checkEncoded } = require('./helpers')
const Automerge = process.env.TEST_DIST === '1' ? require('../dist/automerge') : require('../src/automerge')
const { encodeChange, decodeChange } = require('../backend/columnar')

describe('change encoding', () => {
  it('should encode text edits', () => {
    const change1 = {actor: 'aaaa', seq: 1, startOp: 1, time: 9, message: '', deps: [], ops: [
      {action: 'makeText', obj: '_root', key: 'text', insert: false, pred: []},
      {action: 'set', obj: '1@aaaa', elemId: '_head', insert: true, value: 'h', pred: []},
      {action: 'del', obj: '1@aaaa', elemId: '2@aaaa', insert: false, pred: ['2@aaaa']},
      {action: 'set', obj: '1@aaaa', elemId: '_head', insert: true, value: 'H', pred: []},
      {action: 'set', obj: '1@aaaa', elemId: '4@aaaa', insert: true, value: 'i', pred: []}
    ]}
    checkEncoded(encodeChange(change1), [
      0x85, 0x6f, 0x4a, 0x83, // magic bytes
      0xe2, 0xbd, 0xfb, 0xf5, // checksum
      1, 94, 0, 2, 0xaa, 0xaa, // chunkType: change, length, deps, actor 'aaaa'
      1, 1, 9, 0, 0, // seq, startOp, time, message, actor list
      12, 0x01, 4, 0x02, 4, // column count, objActor, objCtr
      0x11, 8, 0x13, 7, 0x15, 8, // keyActor, keyCtr, keyStr
      0x34, 4, 0x42, 6, // insert, action
      0x56, 6, 0x57, 3, // valLen, valRaw
      0x70, 6, 0x71, 2, 0x73, 2, // predNum, predActor, predCtr
      0, 1, 4, 0, // objActor column: null, 0, 0, 0, 0
      0, 1, 4, 1, // objCtr column: null, 1, 1, 1, 1
      0, 2, 0x7f, 0, 0, 1, 0x7f, 0, // keyActor column: null, null, 0, null, 0
      0, 1, 0x7c, 0, 2, 0x7e, 4, // keyCtr column: null, 0, 2, 0, 4
      0x7f, 4, 0x74, 0x65, 0x78, 0x74, 0, 4, // keyStr column: 'text', null, null, null, null
      1, 1, 1, 2, // insert column: false, true, false, true, true
      0x7d, 4, 1, 3, 2, 1, // action column: makeText, set, del, set, set
      0x7d, 0, 0x16, 0, 2, 0x16, // valLen column: 0, 0x16, 0, 0x16, 0x16
      0x68, 0x48, 0x69, // valRaw column: 'h', 'H', 'i'
      2, 0, 0x7f, 1, 2, 0, // predNum column: 0, 0, 1, 0, 0
      0x7f, 0, // predActor column: 0
      0x7f, 2 // predCtr column: 2
    ])
    const decoded = decodeChange(encodeChange(change1))
    assert.deepStrictEqual(decoded, Object.assign({hash: decoded.hash}, change1))
  })

  it('should require strict ordering of preds', () => {
    const change = new Uint8Array([
      133, 111, 74, 131, 31, 229, 112, 44, 1, 105, 1, 58, 30, 190, 100, 253, 180, 180, 66, 49, 126,
      81, 142, 10, 3, 35, 140, 189, 231, 34, 145, 57, 66, 23, 224, 149, 64, 97, 88, 140, 168, 194,
      229, 4, 244, 209, 58, 138, 67, 140, 1, 152, 236, 250, 2, 0, 1, 4, 55, 234, 66, 242, 8, 21, 11,
      52, 1, 66, 2, 86, 3, 87, 10, 112, 2, 113, 3, 115, 4, 127, 9, 99, 111, 109, 109, 111, 110, 86,
      97, 114, 1, 127, 1, 127, 166, 1, 52, 48, 57, 49, 52, 57, 52, 53, 56, 50, 127, 2, 126, 0, 1,
      126, 139, 1, 0
    ])
    assert.throws(() => { decodeChange(change) }, /operation IDs are not in ascending order/)
  })

  describe('with trailing bytes', () => {
    let change = new Uint8Array([
      0x85, 0x6f, 0x4a, 0x83, // magic bytes
      0xb2, 0x98, 0x9e, 0xa9, // checksum
      1, 61, 0, 2, 0x12, 0x34, // chunkType: change, length, deps, actor '1234'
      1, 1, 252, 250, 220, 255, 5, // seq, startOp, time
      14, 73, 110, 105, 116, 105, 97, 108, 105, 122, 97, 116, 105, 111, 110, // message: 'Initialization'
      0, 6, // actor list, column count
      0x15, 3, 0x34, 1, 0x42, 2, // keyStr, insert, action
      0x56, 2, 0x57, 1, 0x70, 2, // valLen, valRaw, predNum
      0x7f, 1, 0x78, // keyStr: 'x'
      1, // insert: false
      0x7f, 1, // action: set
      0x7f, 19, // valLen: 1 byte of type uint
      1, // valRaw: 1
      0x7f, 0, // predNum: 0
      0, 1, 2, 3, 4, 5, 6, 7, 8, 9 // 10 trailing bytes
    ])

    it('should allow decoding and re-encoding', () => {
      // NOTE: This calls the JavaScript encoding and decoding functions, even when the WebAssembly
      // backend is loaded. Should the wasm backend export its own functions for testing?
      checkEncoded(change, encodeChange(decodeChange(change)))
    })

    it('should be preserved in document encoding', () => {
      const [doc] = Automerge.applyChanges(Automerge.init(), [change])
      const [reconstructed] = Automerge.getAllChanges(Automerge.load(Automerge.save(doc)))
      checkEncoded(change, reconstructed)
    })
  })
<<<<<<< HEAD
})

describe('BackendDoc applying changes', () => {
  it('should overwrite root object properties (1)', () => {
    const actor = uuid()
    const change1 = {actor, seq: 1, startOp: 1, time: 0, deps: [], ops: [
      {action: 'set', obj: '_root', key: 'x', datatype: 'uint', value: 3, pred: []},
      {action: 'set', obj: '_root', key: 'y', datatype: 'uint', value: 4, pred: []}
    ]}
    const change2 = {actor, seq: 2, startOp: 3, time: 0, deps: [hash(change1)], ops: [
      {action: 'set', obj: '_root', key: 'x', datatype: 'uint', value: 5, pred: [`1@${actor}`]}
    ]}
    const backend = new BackendDoc()
    assert.deepStrictEqual(backend.applyChanges([encodeChange(change1)]), {
      maxOp: 2, clock: {[actor]: 1}, deps: [hash(change1)],
      diffs: {objectId: '_root', type: 'map', props: {
        x: {[`1@${actor}`]: {value: 3, datatype: 'uint'}},
        y: {[`2@${actor}`]: {value: 4, datatype: 'uint'}}
      }}
    })
    assert.deepStrictEqual(backend.applyChanges([encodeChange(change2)]), {
      maxOp: 3, clock: {[actor]: 2}, deps: [hash(change2)],
      diffs: {objectId: '_root', type: 'map', props: {
        x: {[`3@${actor}`]: {value: 5, datatype: 'uint'}}
      }}
    })
    checkColumns(backend.docColumns, {
      objActor: [],
      objCtr:   [],
      keyActor: [],
      keyCtr:   [],
      keyStr:   [2, 1, 0x78, 0x7f, 1, 0x79], // 'x', 'x', 'y'
      idActor:  [3, 0],
      idCtr:    [0x7d, 1, 2, 0x7f], // 1, 3, 2
      insert:   [3],
      action:   [3, 1],
      valLen:   [3, 0x13],
      valRaw:   [3, 5, 4],
      succNum:  [0x7f, 1, 2, 0],
      succActor: [0x7f, 0],
      succCtr:   [0x7f, 3]
    })
  })

  it('should overwrite root object properties (2)', () => {
    const actor = uuid()
    const change1 = {actor, seq: 1, startOp: 1, time: 0, deps: [], ops: [
      {action: 'set', obj: '_root', key: 'x', datatype: 'uint', value: 3, pred: []},
      {action: 'set', obj: '_root', key: 'y', datatype: 'uint', value: 4, pred: []}
    ]}
    const change2 = {actor, seq: 2, startOp: 3, time: 0, deps: [hash(change1)], ops: [
      {action: 'set', obj: '_root', key: 'y', datatype: 'uint', value: 5, pred: [`2@${actor}`]},
      {action: 'set', obj: '_root', key: 'z', datatype: 'uint', value: 6, pred: []}
    ]}
    const backend = new BackendDoc()
    assert.deepStrictEqual(backend.applyChanges([encodeChange(change1)]), {
      maxOp: 2, clock: {[actor]: 1}, deps: [hash(change1)],
      diffs: {objectId: '_root', type: 'map', props: {
        x: {[`1@${actor}`]: {value: 3, datatype: 'uint'}},
        y: {[`2@${actor}`]: {value: 4, datatype: 'uint'}}
      }}
    })
    assert.deepStrictEqual(backend.applyChanges([encodeChange(change2)]), {
      maxOp: 4, clock: {[actor]: 2}, deps: [hash(change2)],
      diffs: {objectId: '_root', type: 'map', props: {
        y: {[`3@${actor}`]: {value: 5, datatype: 'uint'}},
        z: {[`4@${actor}`]: {value: 6, datatype: 'uint'}}
      }}
    })
    checkColumns(backend.docColumns, {
      objActor: [],
      objCtr:   [],
      keyActor: [],
      keyCtr:   [],
      keyStr:   [0x7f, 1, 0x78, 2, 1, 0x79, 0x7f, 1, 0x7a], // 'x', 'y', 'y', 'z'
      idActor:  [4, 0],
      idCtr:    [4, 1],
      insert:   [4],
      action:   [4, 1],
      valLen:   [4, 0x13],
      valRaw:   [3, 4, 5, 6],
      succNum:  [0x7e, 0, 1, 2, 0],
      succActor: [0x7f, 0],
      succCtr:   [0x7f, 3]
    })
  })

  it('should allow concurrent overwrites of the same value', () => {
    const actor1 = '01234567', actor2 = '89abcdef', actor3 = 'fedcba98'
    const change1 = {actor: actor1, seq: 1, startOp: 1, time: 0, deps: [], ops: [
      {action: 'set', obj: '_root', key: 'x', datatype: 'uint', value: 1, pred: []}
    ]}
    const change2 = {actor: actor1, seq: 2, startOp: 2, time: 0, deps: [hash(change1)], ops: [
      {action: 'set', obj: '_root', key: 'x', datatype: 'uint', value: 2, pred: [`1@${actor1}`]}
    ]}
    const change3 = {actor: actor2, seq: 1, startOp: 2, time: 0, deps: [hash(change1)], ops: [
      {action: 'set', obj: '_root', key: 'x', datatype: 'uint', value: 3, pred: [`1@${actor1}`]}
    ]}
    const change4 = {actor: actor3, seq: 1, startOp: 2, time: 0, deps: [hash(change1)], ops: [
      {action: 'set', obj: '_root', key: 'x', datatype: 'uint', value: 4, pred: [`1@${actor1}`]}
    ]}
    const backend1 = new BackendDoc(), backend2 = new BackendDoc()
    backend1.applyChanges([encodeChange(change1)])
    assert.deepStrictEqual(backend1.applyChanges([encodeChange(change2)]), {
      maxOp: 2, clock: {[actor1]: 2}, deps: [hash(change2)],
      diffs: {objectId: '_root', type: 'map', props: {x: {[`2@${actor1}`]: {value: 2, datatype: 'uint'}}}}
    })
    assert.deepStrictEqual(backend1.applyChanges([encodeChange(change3)]), {
      maxOp: 2, clock: {[actor1]: 2, [actor2]: 1}, deps: [hash(change2), hash(change3)].sort(),
      diffs: {objectId: '_root', type: 'map', props: {
        x: {[`2@${actor1}`]: {value: 2, datatype: 'uint'}, [`2@${actor2}`]: {value: 3, datatype: 'uint'}}
      }}
    })
    assert.deepStrictEqual(backend1.applyChanges([encodeChange(change4)]), {
      maxOp: 2, clock: {[actor1]: 2, [actor2]: 1, [actor3]: 1},
      deps: [hash(change2), hash(change3), hash(change4)].sort(),
      diffs: {objectId: '_root', type: 'map', props: {
        x: {[`2@${actor1}`]: {value: 2, datatype: 'uint'}, [`2@${actor2}`]: {value: 3, datatype: 'uint'}, [`2@${actor3}`]: {value: 4, datatype: 'uint'}}
      }}
    })
    backend2.applyChanges([encodeChange(change1)])
    assert.deepStrictEqual(backend2.applyChanges([encodeChange(change4)]), {
      maxOp: 2, clock: {[actor1]: 1, [actor3]: 1}, deps: [hash(change4)],
      diffs: {objectId: '_root', type: 'map', props: {x: {[`2@${actor3}`]: {value: 4, datatype: 'uint'}}}}
    })
    assert.deepStrictEqual(backend2.applyChanges([encodeChange(change3)]), {
      maxOp: 2, clock: {[actor1]: 1, [actor2]: 1, [actor3]: 1},
      deps: [hash(change3), hash(change4)].sort(),
      diffs: {objectId: '_root', type: 'map', props: {
        x: {[`2@${actor2}`]: {value: 3, datatype: 'uint'}, [`2@${actor3}`]: {value: 4, datatype: 'uint'}}
      }}
    })
    assert.deepStrictEqual(backend2.applyChanges([encodeChange(change2)]), {
      maxOp: 2, clock: {[actor1]: 2, [actor2]: 1, [actor3]: 1},
      deps: [hash(change2), hash(change3), hash(change4)].sort(),
      diffs: {objectId: '_root', type: 'map', props: {
        x: {[`2@${actor1}`]: {value: 2, datatype: 'uint'}, [`2@${actor2}`]: {value: 3, datatype: 'uint'}, [`2@${actor3}`]: {value: 4, datatype: 'uint'}}
      }}
    })
    checkColumns(backend1.docColumns, {
      objActor: [],
      objCtr:   [],
      keyActor: [],
      keyCtr:   [],
      keyStr:   [4, 1, 0x78], // 4x 'x'
      idActor:  [2, 0, 0x7e, 1, 2], // 0, 0, 1, 2
      idCtr:    [2, 1, 2, 0], // 1, 2, 2, 2
      insert:   [4],
      action:   [4, 1],
      valLen:   [4, 0x13],
      valRaw:   [1, 2, 3, 4],
      succNum:  [0x7f, 3, 3, 0], // 3, 0, 0, 0
      succActor: [0x7d, 0, 1, 2], // 0, 1, 2
      succCtr:   [0x7f, 2, 2, 0] // 2, 2, 2
    })
    // The two backends are not identical because actors appear in a different order
    checkColumns(backend2.docColumns, {
      objActor: [],
      objCtr:   [],
      keyActor: [],
      keyCtr:   [],
      keyStr:   [4, 1, 0x78], // 4x 'x'
      idActor:  [2, 0, 0x7e, 2, 1], // 0, 0, 2, 1 <-- different from backend1
      idCtr:    [2, 1, 2, 0], // 1, 2, 2, 2
      insert:   [4],
      action:   [4, 1],
      valLen:   [4, 0x13],
      valRaw:   [1, 2, 3, 4],
      succNum:  [0x7f, 3, 3, 0], // 3, 0, 0, 0
      succActor: [0x7d, 0, 2, 1], // 0, 2, 1 <-- different from backend1
      succCtr:   [0x7f, 2, 2, 0] // 2, 2, 2
    })
  })

  it('should allow a conflict to be resolved', () => {
    const actor1 = '01234567', actor2 = '89abcdef'
    const change1 = {actor: actor1, seq: 1, startOp: 1, time: 0, deps: [], ops: [
      {action: 'set', obj: '_root', key: 'x', datatype: 'uint', value: 1, pred: []}
    ]}
    const change2 = {actor: actor2, seq: 1, startOp: 1, time: 0, deps: [], ops: [
      {action: 'set', obj: '_root', key: 'x', datatype: 'uint', value: 2, pred: []}
    ]}
    const change3 = {actor: actor1, seq: 2, startOp: 2, time: 0, deps: [hash(change1), hash(change2)], ops: [
      {action: 'set', obj: '_root', key: 'x', datatype: 'uint', value: 3, pred: [`1@${actor1}`, `1@${actor2}`]}
    ]}
    const backend = new BackendDoc()
    assert.deepStrictEqual(backend.applyChanges([encodeChange(change1)]), {
      maxOp: 1, clock: {[actor1]: 1}, deps: [hash(change1)],
      diffs: {objectId: '_root', type: 'map', props: {x: {[`1@${actor1}`]: {value: 1, datatype: 'uint'}}}}
    })
    assert.deepStrictEqual(backend.applyChanges([encodeChange(change2)]), {
      maxOp: 1, clock: {[actor1]: 1, [actor2]: 1}, deps: [hash(change1), hash(change2)].sort(),
      diffs: {objectId: '_root', type: 'map', props: {
        x: {[`1@${actor1}`]: {value: 1, datatype: 'uint'}, [`1@${actor2}`]: {value: 2, datatype: 'uint'}}
      }}
    })
    assert.deepStrictEqual(backend.applyChanges([encodeChange(change3)]), {
      maxOp: 2, clock: {[actor1]: 2, [actor2]: 1}, deps: [hash(change3)],
      diffs: {objectId: '_root', type: 'map', props: {x: {[`2@${actor1}`]: {value: 3, datatype: 'uint'}}}}
    })
    checkColumns(backend.docColumns, {
      objActor: [],
      objCtr:   [],
      keyActor: [],
      keyCtr:   [],
      keyStr:   [3, 1, 0x78], // 3x 'x'
      idActor:  [0x7d, 0, 1, 0], // 0, 1, 0
      idCtr:    [0x7d, 1, 0, 1], // 1, 1, 2
      insert:   [3],
      action:   [3, 1],
      valLen:   [3, 0x13],
      valRaw:   [1, 2, 3],
      succNum:  [2, 1, 0x7f, 0], // 1, 1, 0
      succActor: [2, 0],
      succCtr:   [0x7e, 2, 0] // 2, 2
    })
  })

  it('should throw an error if the predecessor operation does not exist (1)', () => {
    const actor = uuid()
    const change1 = {actor, seq: 1, startOp: 1, time: 0, deps: [], ops: [
      {action: 'set', obj: '_root', key: 'x', value: 1, pred: []},
      {action: 'set', obj: '_root', key: 'y', value: 2, pred: []}
    ]}
    const change2 = {actor, seq: 2, startOp: 3, time: 0, deps: [hash(change1)], ops: [
      {action: 'set', obj: '_root', key: 'x', value: 3, pred: [`2@${actor}`]}
    ]}
    const backend = new BackendDoc()
    backend.applyChanges([encodeChange(change1)])
    assert.throws(() => { backend.applyChanges([encodeChange(change2)]) }, /no matching operation for pred/)
  })

  it('should throw an error if the predecessor operation does not exist (2)', () => {
    const actor1 = '01234567', actor2 = '89abcdef'
    const change1 = {actor: actor1, seq: 1, startOp: 1, time: 0, deps: [], ops: [
      {action: 'set', obj: '_root', key: 'x', value: 1, pred: []}
    ]}
    const change2 = {actor: actor2, seq: 1, startOp: 1, time: 0, deps: [], ops: [
      {action: 'set', obj: '_root', key: 'w', value: 2, pred: []},
      {action: 'set', obj: '_root', key: 'x', value: 2, pred: []}
    ]}
    const change3 = {actor: actor1, seq: 2, startOp: 2, time: 0, deps: [hash(change1), hash(change2)], ops: [
      {action: 'set', obj: '_root', key: 'x', value: 3, pred: [`1@${actor2}`]}
    ]}
    const backend = new BackendDoc()
    backend.applyChanges([encodeChange(change1)])
    backend.applyChanges([encodeChange(change2)])
    assert.throws(() => { backend.applyChanges([encodeChange(change3)]) }, /no matching operation for pred/)
  })

  it('should create and update nested maps', () => {
    const actor = uuid()
    const change1 = {actor, seq: 1, startOp: 1, time: 0, deps: [], ops: [
      {action: 'makeMap', obj: '_root',      key: 'map',             pred: []},
      {action: 'set',     obj: `1@${actor}`, key: 'x',   value: 'a', pred: []},
      {action: 'set',     obj: `1@${actor}`, key: 'y',   value: 'b', pred: []},
      {action: 'set',     obj: `1@${actor}`, key: 'z',   value: 'c', pred: []}
    ]}
    const change2 = {actor, seq: 2, startOp: 5, time: 0, deps: [hash(change1)], ops: [
      {action: 'set',     obj: `1@${actor}`, key: 'y',    value: 'B', pred: [`3@${actor}`]}
    ]}
    const backend = new BackendDoc()
    assert.deepStrictEqual(backend.applyChanges([encodeChange(change1)]), {
      maxOp: 4, clock: {[actor]: 1}, deps: [hash(change1)],
      diffs: {objectId: '_root', type: 'map', props: {map: {[`1@${actor}`]: {
        objectId: `1@${actor}`, type: 'map', props: {
          x: {[`2@${actor}`]: {value: 'a'}},
          y: {[`3@${actor}`]: {value: 'b'}},
          z: {[`4@${actor}`]: {value: 'c'}}
        }
      }}}}
    })
    assert.deepStrictEqual(backend.applyChanges([encodeChange(change2)]), {
      maxOp: 5, clock: {[actor]: 2}, deps: [hash(change2)],
      diffs: {objectId: '_root', type: 'map', props: {map: {[`1@${actor}`]: {
        objectId: `1@${actor}`, type: 'map', props: {y: {[`5@${actor}`]: {value: 'B'}}}
      }}}}
    })
    checkColumns(backend.docColumns, {
      objActor: [0, 1, 4, 0],
      objCtr:   [0, 1, 4, 1],
      keyActor: [],
      keyCtr:   [],
      keyStr:   [0x7e, 3, 0x6d, 0x61, 0x70, 1, 0x78, 2, 1, 0x79, 0x7f, 1, 0x7a], // 'map', 'x', 'y', 'y', 'z'
      idActor:  [5, 0],
      idCtr:    [3, 1, 0x7e, 2, 0x7f], // 1, 2, 3, 5, 4
      insert:   [5],
      action:   [0x7f, 0, 4, 1], // makeMap, 4x set
      valLen:   [0x7f, 0, 4, 0x16], // null, 4x 1-byte string
      valRaw:   [0x61, 0x62, 0x42, 0x63], // 'a', 'b', 'B', 'c'
      succNum:  [2, 0, 0x7f, 1, 2, 0],
      succActor: [0x7f, 0],
      succCtr:   [0x7f, 5]
    })
  })

  it('should create nested maps several levels deep', () => {
    const actor = uuid()
    const change1 = {actor, seq: 1, startOp: 1, time: 0, deps: [], ops: [
      {action: 'makeMap', obj: '_root',      key: 'a',           pred: []},
      {action: 'makeMap', obj: `1@${actor}`, key: 'b',           pred: []},
      {action: 'makeMap', obj: `2@${actor}`, key: 'c',           pred: []},
      {action: 'set',     obj: `3@${actor}`, key: 'd', datatype: 'uint', value: 1, pred: []}
    ]}
    const change2 = {actor, seq: 2, startOp: 5, time: 0, deps: [hash(change1)], ops: [
      {action: 'set',     obj: `3@${actor}`, key: 'd', datatype: 'uint', value: 2, pred: [`4@${actor}`]}
    ]}
    const backend = new BackendDoc()
    assert.deepStrictEqual(backend.applyChanges([encodeChange(change1)]), {
      maxOp: 4, clock: {[actor]: 1}, deps: [hash(change1)],
      diffs: {objectId: '_root', type: 'map', props: {a: {[`1@${actor}`]: {
        objectId: `1@${actor}`, type: 'map', props: {b: {[`2@${actor}`]: {
          objectId: `2@${actor}`, type: 'map', props: {c: {[`3@${actor}`]: {
            objectId: `3@${actor}`, type: 'map', props: {d: {[`4@${actor}`]: {value: 1, datatype: 'uint'}}}
          }}}
        }}}
      }}}}
    })
    assert.deepStrictEqual(backend.applyChanges([encodeChange(change2)]), {
      maxOp: 5, clock: {[actor]: 2}, deps: [hash(change2)],
      diffs: {objectId: '_root', type: 'map', props: {a: {[`1@${actor}`]: {
        objectId: `1@${actor}`, type: 'map', props: {b: {[`2@${actor}`]: {
          objectId: `2@${actor}`, type: 'map', props: {c: {[`3@${actor}`]: {
            objectId: `3@${actor}`, type: 'map', props: {d: {[`5@${actor}`]: {value: 2, datatype: 'uint'}}}
          }}}
        }}}
      }}}}
    })
    checkColumns(backend.docColumns, {
      objActor: [0, 1, 4, 0],
      objCtr:   [0, 1, 0x7e, 1, 2, 2, 3], // null, 1, 2, 3, 3
      keyActor: [],
      keyCtr:   [],
      keyStr:   [0x7d, 1, 0x61, 1, 0x62, 1, 0x63, 2, 1, 0x64], // 'a', 'b', 'c', 'd', 'd'
      idActor:  [5, 0],
      idCtr:    [5, 1], // 1, 2, 3, 4, 5
      insert:   [5],
      action:   [3, 0, 2, 1], // 3x makeMap, 2x set
      valLen:   [3, 0, 2, 0x13], // 3x null, 2x uint
      valRaw:   [1, 2],
      succNum:  [3, 0, 0x7e, 1, 0], // 0, 0, 0, 1, 0
      succActor: [0x7f, 0],
      succCtr:   [0x7f, 5]
    })
  })

  it('should create a text object', () => {
    const actor = uuid()
    const change1 = {actor, seq: 1, startOp: 1, time: 0, deps: [], ops: [
      {action: 'makeText', obj: '_root',      key: 'text',     insert: false,             pred: []},
      {action: 'set',      obj: `1@${actor}`, elemId: '_head', insert: true,  value: 'a', pred: []}
    ]}
    const backend = new BackendDoc()
    assert.deepStrictEqual(backend.applyChanges([encodeChange(change1)]), {
      maxOp: 2, clock: {[actor]: 1}, deps: [hash(change1)],
      diffs: {objectId: '_root', type: 'map', props: {text: {[`1@${actor}`]: {
        objectId: `1@${actor}`, type: 'text',
        edits: [{action: 'insert', index: 0, elemId: `2@${actor}`}],
        props: {0: {[`2@${actor}`]: {value: 'a'}}}
      }}}}
    })
    checkColumns(backend.docColumns, {
      objActor: [0, 1, 0x7f, 0],
      objCtr:   [0, 1, 0x7f, 1],
      keyActor: [],
      keyCtr:   [0, 1, 0x7f, 0],
      keyStr:   [0x7f, 4, 0x74, 0x65, 0x78, 0x74, 0, 1], // 'text', null
      idActor:  [2, 0],
      idCtr:    [2, 1],
      insert:   [1, 1],
      action:   [0x7e, 4, 1],
      valLen:   [0x7e, 0, 0x16],
      valRaw:   [0x61],
      succNum:  [2, 0]
    })
  })

  it('should insert text characters', () => {
    const actor = uuid()
    const change1 = {actor, seq: 1, startOp: 1, time: 0, deps: [], ops: [
      {action: 'makeText', obj: '_root',      key: 'text',          insert: false,             pred: []},
      {action: 'set',      obj: `1@${actor}`, elemId: '_head',      insert: true,  value: 'a', pred: []},
      {action: 'set',      obj: `1@${actor}`, elemId: `2@${actor}`, insert: true,  value: 'b', pred: []}
    ]}
    const change2 = {actor, seq: 2, startOp: 4, time: 0, deps: [hash(change1)], ops: [
      {action: 'set',      obj: `1@${actor}`, elemId: `3@${actor}`, insert: true,  value: 'c', pred: []},
      {action: 'set',      obj: `1@${actor}`, elemId: `4@${actor}`, insert: true,  value: 'd', pred: []}
    ]}
    const backend = new BackendDoc()
    assert.deepStrictEqual(backend.applyChanges([encodeChange(change1)]), {
      maxOp: 3, clock: {[actor]: 1}, deps: [hash(change1)],
      diffs: {objectId: '_root', type: 'map', props: {text: {[`1@${actor}`]: {
        objectId: `1@${actor}`, type: 'text', edits: [
          {action: 'insert', index: 0, elemId: `2@${actor}`},
          {action: 'insert', index: 1, elemId: `3@${actor}`}
        ],
        props: {0: {[`2@${actor}`]: {value: 'a'}}, 1: {[`3@${actor}`]: {value: 'b'}}}
      }}}}
    })
    assert.deepStrictEqual(backend.applyChanges([encodeChange(change2)]), {
      maxOp: 5, clock: {[actor]: 2}, deps: [hash(change2)],
      diffs: {objectId: '_root', type: 'map', props: {text: {[`1@${actor}`]: {
        objectId: `1@${actor}`, type: 'text', edits: [
          {action: 'insert', index: 2, elemId: `4@${actor}`},
          {action: 'insert', index: 3, elemId: `5@${actor}`}
        ],
        props: {2: {[`4@${actor}`]: {value: 'c'}}, 3: {[`5@${actor}`]: {value: 'd'}}}
      }}}}
    })
    checkColumns(backend.docColumns, {
      objActor: [0, 1, 4, 0],
      objCtr:   [0, 1, 4, 1],
      keyActor: [0, 2, 3, 0],
      keyCtr:   [0, 1, 0x7e, 0, 2, 2, 1], // null, 0, 2, 3, 4
      keyStr:   [0x7f, 4, 0x74, 0x65, 0x78, 0x74, 0, 4], // 'text', 4x null
      idActor:  [5, 0],
      idCtr:    [5, 1],
      insert:   [1, 4],
      action:   [0x7f, 4, 4, 1], // makeText, 4x set
      valLen:   [0x7f, 0, 4, 0x16], // null, 4x 1-byte string
      valRaw:   [0x61, 0x62, 0x63, 0x64], // 'a', 'b', 'c', 'd'
      succNum:  [5, 0]
    })
  })

  it('should throw an error if the reference element of an insertion does not exist', () => {
    const actor = uuid()
    const change1 = {actor, seq: 1, startOp: 1, time: 0, deps: [], ops: [
      {action: 'makeText', obj: '_root',      key: 'text',          insert: false,             pred: []},
      {action: 'set',      obj: `1@${actor}`, elemId: '_head',      insert: true,  value: 'a', pred: []},
      {action: 'set',      obj: `1@${actor}`, elemId: `2@${actor}`, insert: true,  value: 'b', pred: []},
      {action: 'makeMap',  obj: '_root',      key: 'map',           insert: false,             pred: []},
      {action: 'set',      obj: `4@${actor}`, key: 'foo',           insert: false, value: 'c', pred: []}
    ]}
    const change2 = {actor, seq: 2, startOp: 6, time: 0, deps: [], ops: [
      {action: 'set',      obj: `1@${actor}`, elemId: `4@${actor}`, insert: true,  value: 'd', pred: []}
    ]}
    const backend = new BackendDoc()
    assert.deepStrictEqual(backend.applyChanges([encodeChange(change1)]), {
      maxOp: 5, clock: {[actor]: 1}, deps: [hash(change1)],
      diffs: {objectId: '_root', type: 'map', props: {
        text: {[`1@${actor}`]: {
          objectId: `1@${actor}`, type: 'text', edits: [
            {action: 'insert', index: 0, elemId: `2@${actor}`},
            {action: 'insert', index: 1, elemId: `3@${actor}`}
          ],
          props: {0: {[`2@${actor}`]: {value: 'a'}}, 1: {[`3@${actor}`]: {value: 'b'}}}
        }},
        map: {[`4@${actor}`]: {objectId: `4@${actor}`, type: 'map', props: {
          foo: {[`5@${actor}`]: {value: 'c'}}
        }}}
      }}
    })
    assert.throws(() => { backend.applyChanges([encodeChange(change2)]) }, /Reference element not found/)
  })

  it('should handle non-consecutive insertions', () => {
    const actor = uuid()
    const change1 = {actor, seq: 1, startOp: 1, time: 0, deps: [], ops: [
      {action: 'makeText', obj: '_root',      key: 'text',          insert: false,             pred: []},
      {action: 'set',      obj: `1@${actor}`, elemId: '_head',      insert: true,  value: 'a', pred: []},
      {action: 'set',      obj: `1@${actor}`, elemId: `2@${actor}`, insert: true,  value: 'c', pred: []}
    ]}
    const change2 = {actor, seq: 2, startOp: 4, time: 0, deps: [hash(change1)], ops: [
      {action: 'set',      obj: `1@${actor}`, elemId: `2@${actor}`, insert: true,  value: 'b', pred: []},
      {action: 'set',      obj: `1@${actor}`, elemId: `3@${actor}`, insert: true,  value: 'd', pred: []}
    ]}
    const backend = new BackendDoc()
    assert.deepStrictEqual(backend.applyChanges([encodeChange(change1)]), {
      maxOp: 3, clock: {[actor]: 1}, deps: [hash(change1)],
      diffs: {objectId: '_root', type: 'map', props: {text: {[`1@${actor}`]: {
        objectId: `1@${actor}`, type: 'text', edits: [
          {action: 'insert', index: 0, elemId: `2@${actor}`},
          {action: 'insert', index: 1, elemId: `3@${actor}`}
        ],
        props: {0: {[`2@${actor}`]: {value: 'a'}}, 1: {[`3@${actor}`]: {value: 'c'}}}
      }}}}
    })
    assert.deepStrictEqual(backend.applyChanges([encodeChange(change2)]), {
      maxOp: 5, clock: {[actor]: 2}, deps: [hash(change2)],
      diffs: {objectId: '_root', type: 'map', props: {text: {[`1@${actor}`]: {
        objectId: `1@${actor}`, type: 'text', edits: [
          {action: 'insert', index: 1, elemId: `4@${actor}`},
          {action: 'insert', index: 3, elemId: `5@${actor}`}
        ],
        props: {1: {[`4@${actor}`]: {value: 'b'}}, 3: {[`5@${actor}`]: {value: 'd'}}}
      }}}}
    })
    checkColumns(backend.docColumns, {
      objActor: [0, 1, 4, 0],
      objCtr:   [0, 1, 4, 1],
      keyActor: [0, 2, 3, 0],
      keyCtr:   [0, 1, 0x7c, 0, 2, 0, 1], // null, 0, 2, 2, 3
      keyStr:   [0x7f, 4, 0x74, 0x65, 0x78, 0x74, 0, 4], // 'text', 4x null
      idActor:  [5, 0],
      idCtr:    [2, 1, 0x7d, 2, 0x7f, 2], // 1, 2, 4, 3, 5
      insert:   [1, 4],
      action:   [0x7f, 4, 4, 1], // makeText, 4x set
      valLen:   [0x7f, 0, 4, 0x16], // null, 4x 1-byte string
      valRaw:   [0x61, 0x62, 0x63, 0x64], // 'a', 'b', 'c', 'd'
      succNum:  [5, 0]
    })
  })

  it('should throw an error if insertions are not in ascending order', () => {
    const actor = uuid()
    const change1 = {actor, seq: 1, startOp: 1, time: 0, deps: [], ops: [
      {action: 'makeText', obj: '_root',      key: 'text',          insert: false,             pred: []},
      {action: 'set',      obj: `1@${actor}`, elemId: '_head',      insert: true,  value: 'A', pred: []},
      {action: 'set',      obj: `1@${actor}`, elemId: `2@${actor}`, insert: true,  value: 'C', pred: []}
    ]}
    const change2 = {actor, seq: 2, startOp: 4, time: 0, deps: [], ops: [
      {action: 'set',      obj: `1@${actor}`, elemId: `3@${actor}`, insert: true,  value: 'D', pred: []},
      {action: 'set',      obj: `1@${actor}`, elemId: `2@${actor}`, insert: true,  value: 'B', pred: []}
    ]}
    const backend = new BackendDoc()
    backend.applyChanges([encodeChange(change1)])
    assert.throws(() => { backend.applyChanges([encodeChange(change2)]) }, /list element accesses must occur in ascending order/)
  })

  it('should delete the first character', () => {
    const actor = uuid()
    const change1 = {actor, seq: 1, startOp: 1, time: 0, deps: [], ops: [
      {action: 'makeText', obj: '_root',      key: 'text',     insert: false,             pred: []},
      {action: 'set',      obj: `1@${actor}`, elemId: '_head', insert: true,  value: 'a', pred: []}
    ]}
    const change2 = {actor, seq: 2, startOp: 3, time: 0, deps: [hash(change1)], ops: [
      {action: 'del',      obj: `1@${actor}`, elemId: `2@${actor}`, pred: [`2@${actor}`]}
    ]}
    const backend = new BackendDoc()
    assert.deepStrictEqual(backend.applyChanges([encodeChange(change1)]), {
      maxOp: 2, clock: {[actor]: 1}, deps: [hash(change1)],
      diffs: {objectId: '_root', type: 'map', props: {text: {[`1@${actor}`]: {
        objectId: `1@${actor}`, type: 'text',
        edits: [{action: 'insert', index: 0, elemId: `2@${actor}`}],
        props: {0: {[`2@${actor}`]: {value: 'a'}}}
      }}}}
    })
    assert.deepStrictEqual(backend.applyChanges([encodeChange(change2)]), {
      maxOp: 3, clock: {[actor]: 2}, deps: [hash(change2)],
      diffs: {objectId: '_root', type: 'map', props: {text: {[`1@${actor}`]: {
        objectId: `1@${actor}`, type: 'text', edits: [{action: 'remove', index: 0}], props: {}
      }}}}
    })
    checkColumns(backend.docColumns, {
      objActor: [0, 1, 0x7f, 0],
      objCtr:   [0, 1, 0x7f, 1],
      keyActor: [],
      keyCtr:   [0, 1, 0x7f, 0],
      keyStr:   [0x7f, 4, 0x74, 0x65, 0x78, 0x74, 0, 1], // 'text', null
      idActor:  [2, 0],
      idCtr:    [2, 1],
      insert:   [1, 1],
      action:   [0x7e, 4, 1],
      valLen:   [0x7e, 0, 0x16],
      valRaw:   [0x61],
      succNum:  [0x7e, 0, 1],
      succActor: [0x7f, 0],
      succCtr:   [0x7f, 3]
    })
  })

  it('should delete a character in the middle', () => {
    const actor = uuid()
    const change1 = {actor, seq: 1, startOp: 1, time: 0, deps: [], ops: [
      {action: 'makeText', obj: '_root',      key: 'text',          insert: false,             pred: []},
      {action: 'set',      obj: `1@${actor}`, elemId: '_head',      insert: true,  value: 'a', pred: []},
      {action: 'set',      obj: `1@${actor}`, elemId: `2@${actor}`, insert: true,  value: 'b', pred: []},
      {action: 'set',      obj: `1@${actor}`, elemId: `3@${actor}`, insert: true,  value: 'c', pred: []}
    ]}
    const change2 = {actor, seq: 2, startOp: 5, time: 0, deps: [hash(change1)], ops: [
      {action: 'del',      obj: `1@${actor}`, elemId: `3@${actor}`, insert: false, pred: [`3@${actor}`]}
    ]}
    const backend = new BackendDoc()
    assert.deepStrictEqual(backend.applyChanges([encodeChange(change1)]), {
      maxOp: 4, clock: {[actor]: 1}, deps: [hash(change1)],
      diffs: {objectId: '_root', type: 'map', props: {text: {[`1@${actor}`]: {
        objectId: `1@${actor}`, type: 'text', edits: [
          {action: 'insert', index: 0, elemId: `2@${actor}`},
          {action: 'insert', index: 1, elemId: `3@${actor}`},
          {action: 'insert', index: 2, elemId: `4@${actor}`}
        ],
        props: {
          0: {[`2@${actor}`]: {value: 'a'}},
          1: {[`3@${actor}`]: {value: 'b'}},
          2: {[`4@${actor}`]: {value: 'c'}}
        }
      }}}}
    })
    assert.deepStrictEqual(backend.applyChanges([encodeChange(change2)]), {
      maxOp: 5, clock: {[actor]: 2}, deps: [hash(change2)],
      diffs: {objectId: '_root', type: 'map', props: {text: {[`1@${actor}`]: {
        objectId: `1@${actor}`, type: 'text', edits: [{action: 'remove', index: 1}], props: {}
      }}}}
    })
    checkColumns(backend.docColumns, {
      objActor: [0, 1, 3, 0],
      objCtr:   [0, 1, 3, 1],
      keyActor: [0, 2, 2, 0],
      keyCtr:   [0, 1, 0x7d, 0, 2, 1], // null, 0, 2, 3
      keyStr:   [0x7f, 4, 0x74, 0x65, 0x78, 0x74, 0, 3], // 'text', 3x null
      idActor:  [4, 0],
      idCtr:    [4, 1],
      insert:   [1, 3],
      action:   [0x7f, 4, 3, 1], // makeText, set, set, set
      valLen:   [0x7f, 0, 3, 0x16], // null, 3x 1-byte string
      valRaw:   [0x61, 0x62, 0x63], // 'a', 'b', 'c'
      succNum:  [2, 0, 0x7e, 1, 0],
      succActor: [0x7f, 0],
      succCtr:   [0x7f, 5]
    })
  })

  it('should throw an error if a deleted element does not exist', () => {
    const actor = uuid()
    const change1 = {actor, seq: 1, startOp: 1, time: 0, deps: [], ops: [
      {action: 'makeText', obj: '_root',      key: 'text',          insert: false,             pred: []},
      {action: 'set',      obj: `1@${actor}`, elemId: '_head',      insert: true,  value: 'a', pred: []},
      {action: 'set',      obj: `1@${actor}`, elemId: `2@${actor}`, insert: true,  value: 'b', pred: []}
    ]}
    const change2 = {actor, seq: 2, startOp: 4, time: 0, deps: [], ops: [
      {action: 'del',      obj: `1@${actor}`, elemId: `1@${actor}`, insert: false, pred: [`1@${actor}`]}
    ]}
    const backend = new BackendDoc()
    backend.applyChanges([encodeChange(change1)])
    assert.throws(() => { backend.applyChanges([encodeChange(change2)]) }, /Element not found for update/)
  })

  it('should apply concurrent insertions at the same position', () => {
    const actor1 = '01234567', actor2 = '89abcdef'
    const change1 = {actor: actor1, seq: 1, startOp: 1, time: 0, deps: [], ops: [
      {action: 'makeText', obj: '_root',       key: 'text',           insert: false,             pred: []},
      {action: 'set',      obj: `1@${actor1}`, elemId: '_head',       insert: true,  value: 'a', pred: []}
    ]}
    const change2 = {actor: actor1, seq: 2, startOp: 3, time: 0, deps: [hash(change1)], ops: [
      {action: 'set',      obj: `1@${actor1}`, elemId: `2@${actor1}`, insert: true,  value: 'c', pred: []}
    ]}
    const change3 = {actor: actor2, seq: 1, startOp: 3, time: 0, deps: [hash(change1)], ops: [
      {action: 'set',      obj: `1@${actor1}`, elemId: `2@${actor1}`, insert: true,  value: 'b', pred: []}
    ]}
    const backend1 = new BackendDoc(), backend2 = new BackendDoc()
    assert.deepStrictEqual(backend1.applyChanges([encodeChange(change1)]), {
      maxOp: 2, clock: {[actor1]: 1}, deps: [hash(change1)],
      diffs: {objectId: '_root', type: 'map', props: {text: {[`1@${actor1}`]: {
        objectId: `1@${actor1}`, type: 'text',
        edits: [{action: 'insert', index: 0, elemId: `2@${actor1}`}],
        props: {0: {[`2@${actor1}`]: {value: 'a'}}}
      }}}}
    })
    assert.deepStrictEqual(backend1.applyChanges([encodeChange(change2)]), {
      maxOp: 3, clock: {[actor1]: 2}, deps: [hash(change2)],
      diffs: {objectId: '_root', type: 'map', props: {text: {[`1@${actor1}`]: {
        objectId: `1@${actor1}`, type: 'text',
        edits: [{action: 'insert', index: 1, elemId: `3@${actor1}`}],
        props: {1: {[`3@${actor1}`]: {value: 'c'}}}
      }}}}
    })
    assert.deepStrictEqual(backend1.applyChanges([encodeChange(change3)]), {
      maxOp: 3, clock: {[actor1]: 2, [actor2]: 1}, deps: [hash(change2), hash(change3)].sort(),
      diffs: {objectId: '_root', type: 'map', props: {text: {[`1@${actor1}`]: {
        objectId: `1@${actor1}`, type: 'text',
        edits: [{action: 'insert', index: 1, elemId: `3@${actor2}`}],
        props: {1: {[`3@${actor2}`]: {value: 'b'}}}
      }}}}
    })
    assert.deepStrictEqual(backend2.applyChanges([encodeChange(change1)]), {
      maxOp: 2, clock: {[actor1]: 1}, deps: [hash(change1)],
      diffs: {objectId: '_root', type: 'map', props: {text: {[`1@${actor1}`]: {
        objectId: `1@${actor1}`, type: 'text',
        edits: [{action: 'insert', index: 0, elemId: `2@${actor1}`}],
        props: {0: {[`2@${actor1}`]: {value: 'a'}}}
      }}}}
    })
    assert.deepStrictEqual(backend2.applyChanges([encodeChange(change3)]), {
      maxOp: 3, clock: {[actor1]: 1, [actor2]: 1}, deps: [hash(change3)],
      diffs: {objectId: '_root', type: 'map', props: {text: {[`1@${actor1}`]: {
        objectId: `1@${actor1}`, type: 'text',
        edits: [{action: 'insert', index: 1, elemId: `3@${actor2}`}],
        props: {1: {[`3@${actor2}`]: {value: 'b'}}}
      }}}}
    })
    assert.deepStrictEqual(backend2.applyChanges([encodeChange(change2)]), {
      maxOp: 3, clock: {[actor1]: 2, [actor2]: 1}, deps: [hash(change2), hash(change3)].sort(),
      diffs: {objectId: '_root', type: 'map', props: {text: {[`1@${actor1}`]: {
        objectId: `1@${actor1}`, type: 'text',
        edits: [{action: 'insert', index: 2, elemId: `3@${actor1}`}],
        props: {2: {[`3@${actor1}`]: {value: 'c'}}}
      }}}}
    })
    for (let backend of [backend1, backend2]) {
      checkColumns(backend.docColumns, {
        objActor: [0, 1, 3, 0],
        objCtr:   [0, 1, 3, 1],
        keyActor: [0, 2, 2, 0],
        keyCtr:   [0, 1, 0x7d, 0, 2, 0], // null, 0, 2, 2
        keyStr:   [0x7f, 4, 0x74, 0x65, 0x78, 0x74, 0, 3], // 'text', 3x null
        idActor:  [2, 0, 0x7e, 1, 0], // 0, 0, 1, 0
        idCtr:    [3, 1, 0x7f, 0], // 1, 2, 3, 3
        insert:   [1, 3], // false, true, true, true
        action:   [0x7f, 4, 3, 1], // makeText, set, set, set
        valLen:   [0x7f, 0, 3, 0x16], // null, 3x 1-byte string
        valRaw:   [0x61, 0x62, 0x63], // 'a', 'b', 'c'
        succNum:  [4, 0]
      })
    }
  })

  it('should apply concurrent insertions at the head', () => {
    const actor1 = '01234567', actor2 = '89abcdef'
    const change1 = {actor: actor1, seq: 1, startOp: 1, time: 0, deps: [], ops: [
      {action: 'makeText', obj: '_root',       key: 'text',           insert: false,             pred: []},
      {action: 'set',      obj: `1@${actor1}`, elemId: '_head',       insert: true,  value: 'd', pred: []}
    ]}
    const change2 = {actor: actor1, seq: 2, startOp: 3, time: 0, deps: [hash(change1)], ops: [
      {action: 'set',      obj: `1@${actor1}`, elemId: '_head',       insert: true,  value: 'c', pred: []}
    ]}
    const change3 = {actor: actor2, seq: 1, startOp: 3, time: 0, deps: [hash(change1)], ops: [
      {action: 'set',      obj: `1@${actor1}`, elemId: '_head',       insert: true,  value: 'a', pred: []},
      {action: 'set',      obj: `1@${actor1}`, elemId: `3@${actor2}`, insert: true,  value: 'b', pred: []}
    ]}
    const backend1 = new BackendDoc(), backend2 = new BackendDoc()
    assert.deepStrictEqual(backend1.applyChanges([encodeChange(change1)]), {
      maxOp: 2, clock: {[actor1]: 1}, deps: [hash(change1)],
      diffs: {objectId: '_root', type: 'map', props: {text: {[`1@${actor1}`]: {
        objectId: `1@${actor1}`, type: 'text',
        edits: [{action: 'insert', index: 0, elemId: `2@${actor1}`}],
        props: {0: {[`2@${actor1}`]: {value: 'd'}}}
      }}}}
    })
    assert.deepStrictEqual(backend1.applyChanges([encodeChange(change2)]), {
      maxOp: 3, clock: {[actor1]: 2}, deps: [hash(change2)],
      diffs: {objectId: '_root', type: 'map', props: {text: {[`1@${actor1}`]: {
        objectId: `1@${actor1}`, type: 'text',
        edits: [{action: 'insert', index: 0, elemId: `3@${actor1}`}],
        props: {0: {[`3@${actor1}`]: {value: 'c'}}}
      }}}}
    })
    assert.deepStrictEqual(backend1.applyChanges([encodeChange(change3)]), {
      maxOp: 4, clock: {[actor1]: 2, [actor2]: 1}, deps: [hash(change2), hash(change3)].sort(),
      diffs: {objectId: '_root', type: 'map', props: {text: {[`1@${actor1}`]: {
        objectId: `1@${actor1}`, type: 'text', edits: [
          {action: 'insert', index: 0, elemId: `3@${actor2}`},
          {action: 'insert', index: 1, elemId: `4@${actor2}`}
        ],
        props: {0: {[`3@${actor2}`]: {value: 'a'}}, 1: {[`4@${actor2}`]: {value: 'b'}}}
      }}}}
    })
    assert.deepStrictEqual(backend2.applyChanges([encodeChange(change1)]), {
      maxOp: 2, clock: {[actor1]: 1}, deps: [hash(change1)],
      diffs: {objectId: '_root', type: 'map', props: {text: {[`1@${actor1}`]: {
        objectId: `1@${actor1}`, type: 'text',
        edits: [{action: 'insert', index: 0, elemId: `2@${actor1}`}],
        props: {0: {[`2@${actor1}`]: {value: 'd'}}}
      }}}}
    })
    assert.deepStrictEqual(backend2.applyChanges([encodeChange(change3)]), {
      maxOp: 4, clock: {[actor1]: 1, [actor2]: 1}, deps: [hash(change3)],
      diffs: {objectId: '_root', type: 'map', props: {text: {[`1@${actor1}`]: {
        objectId: `1@${actor1}`, type: 'text', edits: [
          {action: 'insert', index: 0, elemId: `3@${actor2}`},
          {action: 'insert', index: 1, elemId: `4@${actor2}`}
        ],
        props: {0: {[`3@${actor2}`]: {value: 'a'}}, 1: {[`4@${actor2}`]: {value: 'b'}}}
      }}}}
    })
    assert.deepStrictEqual(backend2.applyChanges([encodeChange(change2)]), {
      maxOp: 4, clock: {[actor1]: 2, [actor2]: 1}, deps: [hash(change2), hash(change3)].sort(),
      diffs: {objectId: '_root', type: 'map', props: {text: {[`1@${actor1}`]: {
        objectId: `1@${actor1}`, type: 'text',
        edits: [{action: 'insert', index: 2, elemId: `3@${actor1}`}],
        props: {2: {[`3@${actor1}`]: {value: 'c'}}}
      }}}}
    })
    for (let backend of [backend1, backend2]) {
      checkColumns(backend.docColumns, {
        objActor: [0, 1, 4, 0],
        objCtr:   [0, 1, 4, 1],
        keyActor: [0, 2, 0x7f, 1, 0, 2], // null, null, 1, null, null
        keyCtr:   [0, 1, 0x7c, 0, 3, 0x7d, 0], // null, 0, 3, 0, 0
        keyStr:   [0x7f, 4, 0x74, 0x65, 0x78, 0x74, 0, 4], // 'text', 4x null
        idActor:  [0x7f, 0, 2, 1, 2, 0], // 0, 1, 1, 0, 0
        idCtr:    [0x7d, 1, 2, 1, 2, 0x7f], // 1, 3, 4, 3, 2
        insert:   [1, 4], // false, true, true, true, true
        action:   [0x7f, 4, 4, 1], // makeText, set, set, set, set
        valLen:   [0x7f, 0, 4, 0x16], // null, 4x 1-byte string
        valRaw:   [0x61, 0x62, 0x63, 0x64], // 'a', 'b', 'c', 'd'
        succNum:  [5, 0]
      })
    }
  })

  it('should perform multiple list element updates', () => {
    const actor = uuid()
    const change1 = {actor, seq: 1, startOp: 1, time: 0, deps: [], ops: [
      {action: 'makeText', obj: '_root',      key: 'text',          insert: false,             pred: []},
      {action: 'set',      obj: `1@${actor}`, elemId: '_head',      insert: true,  value: 'a', pred: []},
      {action: 'set',      obj: `1@${actor}`, elemId: `2@${actor}`, insert: true,  value: 'b', pred: []},
      {action: 'set',      obj: `1@${actor}`, elemId: `3@${actor}`, insert: true,  value: 'c', pred: []}
    ]}
    const change2 = {actor, seq: 2, startOp: 5, time: 0, deps: [hash(change1)], ops: [
      {action: 'set',      obj: `1@${actor}`, elemId: `2@${actor}`, insert: false, value: 'A', pred: [`2@${actor}`]},
      {action: 'set',      obj: `1@${actor}`, elemId: `4@${actor}`, insert: false, value: 'C', pred: [`4@${actor}`]}
    ]}
    const backend = new BackendDoc()
    assert.deepStrictEqual(backend.applyChanges([encodeChange(change1)]), {
      maxOp: 4, clock: {[actor]: 1}, deps: [hash(change1)],
      diffs: {objectId: '_root', type: 'map', props: {text: {[`1@${actor}`]: {
        objectId: `1@${actor}`, type: 'text', edits: [
          {action: 'insert', index: 0, elemId: `2@${actor}`},
          {action: 'insert', index: 1, elemId: `3@${actor}`},
          {action: 'insert', index: 2, elemId: `4@${actor}`}
        ],
        props: {0: {[`2@${actor}`]: {value: 'a'}}, 1: {[`3@${actor}`]: {value: 'b'}}, 2: {[`4@${actor}`]: {value: 'c'}}}
      }}}}
    })
    assert.deepStrictEqual(backend.applyChanges([encodeChange(change2)]), {
      maxOp: 6, clock: {[actor]: 2}, deps: [hash(change2)],
      diffs: {objectId: '_root', type: 'map', props: {text: {[`1@${actor}`]: {
        objectId: `1@${actor}`, type: 'text', edits: [],
        props: {0: {[`5@${actor}`]: {value: 'A'}}, 2: {[`6@${actor}`]: {value: 'C'}}}
      }}}}
    })
    checkColumns(backend.docColumns, {
      objActor: [0, 1, 5, 0],
      objCtr:   [0, 1, 5, 1],
      keyActor: [0, 2, 4, 0],
      keyCtr:   [0, 1, 0x7d, 0, 2, 0, 2, 1], // null, 0, 2, 2, 3, 4
      keyStr:   [0x7f, 4, 0x74, 0x65, 0x78, 0x74, 0, 5], // 'text', 5x null
      idActor:  [6, 0],
      idCtr:    [2, 1, 0x7c, 3, 0x7e, 1, 2], // 1, 2, 5, 3, 4, 6
      insert:   [1, 1, 1, 2, 1], // false, true, false, true, true, false
      action:   [0x7f, 4, 5, 1], // makeText, 5x set
      valLen:   [0x7f, 0, 5, 0x16], // null, 5x 1-byte string
      valRaw:   [0x61, 0x41, 0x62, 0x63, 0x43], // 'a', 'A', 'b', 'c', 'C'
      succNum:  [0x7e, 0, 1, 2, 0, 0x7e, 1, 0], // 0, 1, 0, 0, 1, 0
      succActor: [2, 0],
      succCtr:   [0x7e, 5, 1] // 5, 6
    })
  })

  it('should require list element updates to be in ascending order', () => {
    const actor = uuid()
    const change1 = {actor, seq: 1, startOp: 1, time: 0, deps: [], ops: [
      {action: 'makeText', obj: '_root',      key: 'text',          insert: false,             pred: []},
      {action: 'set',      obj: `1@${actor}`, elemId: '_head',      insert: true,  value: 'a', pred: []},
      {action: 'set',      obj: `1@${actor}`, elemId: `2@${actor}`, insert: true,  value: 'b', pred: []},
      {action: 'set',      obj: `1@${actor}`, elemId: `3@${actor}`, insert: true,  value: 'c', pred: []}
    ]}
    const change2 = {actor, seq: 2, startOp: 5, time: 0, deps: [hash(change1)], ops: [
      {action: 'set',      obj: `1@${actor}`, elemId: `4@${actor}`, insert: false, value: 'C', pred: [`4@${actor}`]},
      {action: 'set',      obj: `1@${actor}`, elemId: `2@${actor}`, insert: false, value: 'A', pred: [`2@${actor}`]}
    ]}
    const backend = new BackendDoc()
    backend.applyChanges([encodeChange(change1)])
    assert.throws(() => { backend.applyChanges([encodeChange(change2)]) }, /could not find list element with ID/)
  })

  it('should handle nested objects inside list elements', () => {
    const actor = uuid()
    const change1 = {actor, seq: 1, startOp: 1, time: 0, deps: [], ops: [
      {action: 'makeList', obj: '_root',      key: 'list',          insert: false,           pred: []},
      {action: 'set',      obj: `1@${actor}`, elemId: '_head',      insert: true,  datatype: 'uint', value: 1, pred: []},
      {action: 'makeMap',  obj: `1@${actor}`, elemId: `2@${actor}`, insert: true,            pred: []}
    ]}
    const change2 = {actor, seq: 2, startOp: 4, time: 0, deps: [hash(change1)], ops: [
      {action: 'set',      obj: `3@${actor}`, key: 'x',          insert: false, datatype: 'uint', value: 2, pred: []}
    ]}
    const backend = new BackendDoc()
    assert.deepStrictEqual(backend.applyChanges([encodeChange(change1)]), {
      maxOp: 3, clock: {[actor]: 1}, deps: [hash(change1)],
      diffs: {objectId: '_root', type: 'map', props: {list: {[`1@${actor}`]: {
        objectId: `1@${actor}`, type: 'list', edits: [
          {action: 'insert', index: 0, elemId: `2@${actor}`},
          {action: 'insert', index: 1, elemId: `3@${actor}`}
        ],
        props: {0: {[`2@${actor}`]: {value: 1, datatype: 'uint'}}, 1: {[`3@${actor}`]: {
          objectId: `3@${actor}`, type: 'map', props: {}
        }}}
      }}}}
    })
    assert.deepStrictEqual(backend.applyChanges([encodeChange(change2)]), {
      maxOp: 4, clock: {[actor]: 2}, deps: [hash(change2)],
      diffs: {objectId: '_root', type: 'map', props: {list: {[`1@${actor}`]: {
        objectId: `1@${actor}`, type: 'list', props: {1: {[`3@${actor}`]: {
          objectId: `3@${actor}`, type: 'map', props: {x: {[`4@${actor}`]: {value: 2, datatype: 'uint'}}}
        }}}
      }}}}
    })
    checkColumns(backend.docColumns, {
      objActor: [0, 1, 3, 0],
      objCtr:   [0, 1, 2, 1, 0x7f, 3], // null, 1, 1, 3
      keyActor: [0, 2, 0x7f, 0, 0, 1], // null, null, 0, null
      keyCtr:   [0, 1, 0x7e, 0, 2, 0, 1], // null, 0, 2, null
      keyStr:   [0x7f, 4, 0x6c, 0x69, 0x73, 0x74, 0, 2, 0x7f, 1, 0x78], // 'list', null, null, 'x'
      idActor:  [4, 0],
      idCtr:    [4, 1],
      insert:   [1, 2, 1], // false, true, true, false
      action:   [0x7c, 2, 1, 0, 1], // makeList, set, makeMap, set
      valLen:   [0x7c, 0, 0x13, 0, 0x13], // null, uint, null, uint
      valRaw:   [1, 2],
      succNum:  [4, 0],
      succActor: [],
      succCtr:   []
    })
  })

  it('should handle a counter inside a map', () => {
    const actor = uuid()
    const change1 = {actor, seq: 1, startOp: 1, time: 0, deps: [], ops: [
      {action: 'set', obj: '_root', key: 'counter', value: 1, datatype: 'counter', pred: []}
    ]}
    const change2 = {actor, seq: 2, startOp: 2, time: 0, deps: [hash(change1)], ops: [
      {action: 'inc', obj: '_root', key: 'counter', datatype: 'uint', value: 2, pred: [`1@${actor}`]}
    ]}
    const change3 = {actor, seq: 3, startOp: 3, time: 0, deps: [hash(change2)], ops: [
      {action: 'inc', obj: '_root', key: 'counter', datatype: 'uint', value: 3, pred: [`1@${actor}`]}
    ]}
    const backend = new BackendDoc()
    assert.deepStrictEqual(backend.applyChanges([encodeChange(change1)]), {
      maxOp: 1, clock: {[actor]: 1}, deps: [hash(change1)],
      diffs: {objectId: '_root', type: 'map', props: {
        counter: {[`1@${actor}`]: {value: 1, datatype: 'counter'}}
      }}
    })
    assert.deepStrictEqual(backend.applyChanges([encodeChange(change2)]), {
      maxOp: 2, clock: {[actor]: 2}, deps: [hash(change2)],
      diffs: {objectId: '_root', type: 'map', props: {
        counter: {[`1@${actor}`]: {value: 3, datatype: 'counter'}}
      }}
    })
    assert.deepStrictEqual(backend.applyChanges([encodeChange(change3)]), {
      maxOp: 3, clock: {[actor]: 3}, deps: [hash(change3)],
      diffs: {objectId: '_root', type: 'map', props: {
        counter: {[`1@${actor}`]: {value: 6, datatype: 'counter'}}
      }}
    })
    checkColumns(backend.docColumns, {
      objActor: [],
      objCtr:   [],
      keyActor: [],
      keyCtr:   [],
      keyStr:   [3, 7, 0x63, 0x6f, 0x75, 0x6e, 0x74, 0x65, 0x72], // 3x 'counter'
      idActor:  [3, 0],
      idCtr:    [3, 1],
      insert:   [3],
      action:   [0x7f, 1, 2, 5], // set, inc, inc
      valLen:   [0x7f, 0x18, 2, 0x13], // counter, uint, uint
      valRaw:   [1, 2, 3],
      succNum:  [0x7f, 2, 2, 0], // 2, 0, 0
      succActor: [2, 0],
      succCtr:   [0x7e, 2, 1] // 2, 3
    })
  })

  it('should handle a counter inside a list element', () => {
    const actor = uuid()
    const change1 = {actor, seq: 1, startOp: 1, time: 0, deps: [], ops: [
      {action: 'makeList', obj: '_root',      key: 'list',          insert: false, pred: []},
      {action: 'set',      obj: `1@${actor}`, elemId: '_head',      insert: true,  pred: [], value: 1, datatype: 'counter'}
    ]}
    const change2 = {actor, seq: 2, startOp: 3, time: 0, deps: [hash(change1)], ops: [
      {action: 'inc',      obj: `1@${actor}`, elemId: `2@${actor}`, datatype: 'uint', value: 2, pred: [`2@${actor}`]}
    ]}
    const backend = new BackendDoc()
    assert.deepStrictEqual(backend.applyChanges([encodeChange(change1)]), {
      maxOp: 2, clock: {[actor]: 1}, deps: [hash(change1)],
      diffs: {objectId: '_root', type: 'map', props: {list: {[`1@${actor}`]: {
        objectId: `1@${actor}`, type: 'list',
        edits: [{action: 'insert', index: 0, elemId: `2@${actor}`}],
        props: {0: {[`2@${actor}`]: {value: 1, datatype: 'counter'}}}
      }}}}
    })
    assert.deepStrictEqual(backend.applyChanges([encodeChange(change2)]), {
      maxOp: 3, clock: {[actor]: 2}, deps: [hash(change2)],
      diffs: {objectId: '_root', type: 'map', props: {list: {[`1@${actor}`]: {
        objectId: `1@${actor}`, type: 'list', edits: [],
        props: {0: {[`2@${actor}`]: {value: 3, datatype: 'counter'}}}
      }}}}
    })
    checkColumns(backend.docColumns, {
      objActor: [0, 1, 2, 0],
      objCtr:   [0, 1, 2, 1],
      keyActor: [0, 2, 0x7f, 0], // null, null, 0
      keyCtr:   [0, 1, 0x7e, 0, 2], // null, 0, 2
      keyStr:   [0x7f, 4, 0x6c, 0x69, 0x73, 0x74, 0, 2], // 'list', null, null
      idActor:  [3, 0],
      idCtr:    [3, 1], // 1, 2, 3
      insert:   [1, 1, 1], // false, true, false
      action:   [0x7d, 2, 1, 5], // makeList, set, inc
      valLen:   [0x7d, 0, 0x18, 0x13], // null, counter, uint
      valRaw:   [1, 2],
      succNum:  [0x7d, 0, 1, 0],
      succActor: [0x7f, 0],
      succCtr:   [0x7f, 3]
    })
  })

  it('should delete a counter from a map', () => {
    const actor = uuid()
    const change1 = {actor, seq: 1, startOp: 1, time: 0, deps: [], ops: [
      {action: 'set', obj: '_root', key: 'counter', value: 1, datatype: 'counter', pred: []}
    ]}
    const change2 = {actor, seq: 2, startOp: 2, time: 0, deps: [hash(change1)], ops: [
      {action: 'inc', obj: '_root', key: 'counter', value: 2, pred: [`1@${actor}`]}
    ]}
    const change3 = {actor, seq: 3, startOp: 3, time: 0, deps: [hash(change2)], ops: [
      {action: 'del', obj: '_root', key: 'counter', pred: [`1@${actor}`]}
    ]}
    const backend = new BackendDoc()
    backend.applyChanges([encodeChange(change1)])
    assert.deepStrictEqual(backend.applyChanges([encodeChange(change2)]), {
      maxOp: 2, clock: {[actor]: 2}, deps: [hash(change2)],
      diffs: {objectId: '_root', type: 'map', props: {
        counter: {[`1@${actor}`]: {value: 3, datatype: 'counter'}}
      }}
    })
    assert.deepStrictEqual(backend.applyChanges([encodeChange(change3)]), {
      maxOp: 3, clock: {[actor]: 3}, deps: [hash(change3)],
      diffs: {objectId: '_root', type: 'map', props: {counter: {}}}
    })
  })

  it('should handle conflicts inside list elements', () => {
    const actor1 = '01234567', actor2 = '89abcdef'
    const change1 = {actor: actor1, seq: 1, startOp: 1, time: 0, deps: [], ops: [
      {action: 'makeList', obj: '_root',       key: 'list',           insert: false,           pred: []},
      {action: 'set',      obj: `1@${actor1}`, elemId: '_head',       insert: true,  datatype: 'uint', value: 1, pred: []}
    ]}
    const change2 = {actor: actor1, seq: 2, startOp: 3, time: 0, deps: [hash(change1)], ops: [
      {action: 'set',      obj: `1@${actor1}`, elemId: `2@${actor1}`, insert: false, datatype: 'uint', value: 2, pred: [`2@${actor1}`]}
    ]}
    const change3 = {actor: actor2, seq: 1, startOp: 3, time: 0, deps: [hash(change1)], ops: [
      {action: 'set',      obj: `1@${actor1}`, elemId: `2@${actor1}`, insert: false, datatype: 'uint', value: 3, pred: [`2@${actor1}`]}
    ]}
    const backend1 = new BackendDoc(), backend2 = new BackendDoc()
    assert.deepStrictEqual(backend1.applyChanges([encodeChange(change1)]), {
      maxOp: 2, clock: {[actor1]: 1}, deps: [hash(change1)],
      diffs: {objectId: '_root', type: 'map', props: {list: {[`1@${actor1}`]: {
        objectId: `1@${actor1}`, type: 'list',
        edits: [{action: 'insert', index: 0, elemId: `2@${actor1}`}],
        props: {0: {[`2@${actor1}`]: {value: 1, datatype: 'uint'}}}
      }}}}
    })
    assert.deepStrictEqual(backend1.applyChanges([encodeChange(change2)]), {
      maxOp: 3, clock: {[actor1]: 2}, deps: [hash(change2)],
      diffs: {objectId: '_root', type: 'map', props: {list: {[`1@${actor1}`]: {
        objectId: `1@${actor1}`, type: 'list', edits: [],
        props: {0: {[`3@${actor1}`]: {value: 2, datatype: 'uint'}}}
      }}}}
    })
    assert.deepStrictEqual(backend1.applyChanges([encodeChange(change3)]), {
      maxOp: 3, clock: {[actor1]: 2, [actor2]: 1}, deps: [hash(change2), hash(change3)].sort(),
      diffs: {objectId: '_root', type: 'map', props: {list: {[`1@${actor1}`]: {
        objectId: `1@${actor1}`, type: 'list', edits: [],
        props: {0: {[`3@${actor1}`]: {value: 2, datatype: 'uint'}, [`3@${actor2}`]: {value: 3, datatype: 'uint'}}}
      }}}}
    })
    backend2.applyChanges([encodeChange(change1)])
    assert.deepStrictEqual(backend2.applyChanges([encodeChange(change3)]), {
      maxOp: 3, clock: {[actor1]: 1, [actor2]: 1}, deps: [hash(change3)],
      diffs: {objectId: '_root', type: 'map', props: {list: {[`1@${actor1}`]: {
        objectId: `1@${actor1}`, type: 'list', edits: [],
        props: {0: {[`3@${actor2}`]: {value: 3, datatype: 'uint'}}}
      }}}}
    })
    assert.deepStrictEqual(backend2.applyChanges([encodeChange(change2)]), {
      maxOp: 3, clock: {[actor1]: 2, [actor2]: 1}, deps: [hash(change2), hash(change3)].sort(),
      diffs: {objectId: '_root', type: 'map', props: {list: {[`1@${actor1}`]: {
        objectId: `1@${actor1}`, type: 'list', edits: [],
        props: {0: {[`3@${actor1}`]: {value: 2, datatype: 'uint'}, [`3@${actor2}`]: {value: 3, datatype: 'uint'}}}
      }}}}
    })
    for (let backend of [backend1, backend2]) {
      checkColumns(backend.docColumns, {
        objActor: [0, 1, 3, 0],
        objCtr:   [0, 1, 3, 1],
        keyActor: [0, 2, 2, 0],
        keyCtr:   [0, 1, 0x7d, 0, 2, 0], // null, 0, 2, 2
        keyStr:   [0x7f, 4, 0x6c, 0x69, 0x73, 0x74, 0, 3], // 'list', 3x null
        idActor:  [3, 0, 0x7f, 1],
        idCtr:    [3, 1, 0x7f, 0], // 1, 2, 3, 3
        insert:   [1, 1, 2], // false, true, false, false
        action:   [0x7f, 2, 3, 1], // makeList, 3x set
        valLen:   [0x7f, 0, 3, 0x13], // null, 3x uint
        valRaw:   [1, 2, 3],
        succNum:  [0x7e, 0, 2, 2, 0], // 0, 1, 0, 0
        succActor: [0x7e, 0, 1],
        succCtr:   [0x7e, 3, 0] // 3, 3
      })
    }
  })

  it('should allow conflicts to be introduced by a single change', () => {
    const actor = uuid()
    const change1 = {actor, seq: 1, startOp: 1, time: 0, deps: [], ops: [
      {action: 'makeText', obj: '_root',      key: 'text',          insert: false,             pred: []},
      {action: 'set',      obj: `1@${actor}`, elemId: '_head',      insert: true,  value: 'a', pred: []},
      {action: 'set',      obj: `1@${actor}`, elemId: `2@${actor}`, insert: true,  value: 'b', pred: []}
    ]}
    const change2 = {actor, seq: 2, startOp: 4, time: 0, deps: [hash(change1)], ops: [
      {action: 'set',      obj: `1@${actor}`, elemId: `2@${actor}`, insert: false, value: 'x', pred: [`2@${actor}`]},
      {action: 'set',      obj: `1@${actor}`, elemId: `2@${actor}`, insert: false, value: 'y', pred: [`2@${actor}`]}
    ]}
    const backend = new BackendDoc()
    assert.deepStrictEqual(backend.applyChanges([encodeChange(change1)]), {
      maxOp: 3, clock: {[actor]: 1}, deps: [hash(change1)],
      diffs: {objectId: '_root', type: 'map', props: {text: {[`1@${actor}`]: {
        objectId: `1@${actor}`, type: 'text', edits: [
          {action: 'insert', index: 0, elemId: `2@${actor}`},
          {action: 'insert', index: 1, elemId: `3@${actor}`}
        ],
        props: {0: {[`2@${actor}`]: {value: 'a'}}, 1: {[`3@${actor}`]: {value: 'b'}}}
      }}}}
    })
    assert.deepStrictEqual(backend.applyChanges([encodeChange(change2)]), {
      maxOp: 5, clock: {[actor]: 2}, deps: [hash(change2)],
      diffs: {objectId: '_root', type: 'map', props: {text: {[`1@${actor}`]: {
        objectId: `1@${actor}`, type: 'text', edits: [],
        props: {0: {[`4@${actor}`]: {value: 'x'}, [`5@${actor}`]: {value: 'y'}}}
      }}}}
    })
    checkColumns(backend.docColumns, {
      objActor: [0, 1, 4, 0],
      objCtr:   [0, 1, 4, 1],
      keyActor: [0, 2, 3, 0],
      keyCtr:   [0, 1, 0x7e, 0, 2, 2, 0], // null, 0, 2, 2, 2
      keyStr:   [0x7f, 4, 0x74, 0x65, 0x78, 0x74, 0, 4], // 'text', 4x null
      idActor:  [5, 0],
      idCtr:    [2, 1, 0x7d, 2, 1, 0x7e], // 1, 2, 4, 5, 3
      insert:   [1, 1, 2, 1], // false, true, false, false, true
      action:   [0x7f, 4, 4, 1], // makeText, 4x set
      valLen:   [0x7f, 0, 4, 0x16], // null, 4x 1-byte string
      valRaw:   [0x61, 0x78, 0x79, 0x62], // 'a', 'x', 'y', 'b'
      succNum:  [0x7e, 0, 2, 3, 0], // 0, 2, 0, 0, 0
      succActor: [2, 0],
      succCtr:   [0x7e, 4, 1] // 4, 5
    })
  })

  it('should handle updates inside conflicted properties', () => {
    const actor1 = '01234567', actor2 = '89abcdef'
    const change1 = {actor: actor1, seq: 1, startOp: 1, time: 0, deps: [], ops: [
      {action: 'makeMap', obj: '_root',       key: 'map',         pred: []},
      {action: 'set',     obj: `1@${actor1}`, key: 'x', datatype: 'uint', value: 1, pred: []}
    ]}
    const change2 = {actor: actor2, seq: 1, startOp: 1, time: 0, deps: [], ops: [
      {action: 'makeMap', obj: '_root',       key: 'map',         pred: []},
      {action: 'set',     obj: `1@${actor2}`, key: 'y', datatype: 'uint', value: 2, pred: []}
    ]}
    const change3 = {actor: actor1, seq: 2, startOp: 3, time: 0, deps: [hash(change1), hash(change2)], ops: [
      {action: 'set',     obj: `1@${actor1}`, key: 'x', datatype: 'uint', value: 3, pred: [`2@${actor1}`]}
    ]}
    const backend = new BackendDoc()
    assert.deepStrictEqual(backend.applyChanges([encodeChange(change1)]), {
      maxOp: 2, clock: {[actor1]: 1}, deps: [hash(change1)],
      diffs: {objectId: '_root', type: 'map', props: {map: {
        [`1@${actor1}`]: {objectId: `1@${actor1}`, type: 'map', props: {x: {[`2@${actor1}`]: {value: 1, datatype: 'uint'}}}}
      }}}
    })
    assert.deepStrictEqual(backend.applyChanges([encodeChange(change2)]), {
      maxOp: 2, clock: {[actor1]: 1, [actor2]: 1}, deps: [hash(change1), hash(change2)].sort(),
      diffs: {objectId: '_root', type: 'map', props: {map: {
        [`1@${actor1}`]: {objectId: `1@${actor1}`, type: 'map', props: {}},
        [`1@${actor2}`]: {objectId: `1@${actor2}`, type: 'map', props: {y: {[`2@${actor2}`]: {value: 2, datatype: 'uint'}}}}
      }}}
    })
    assert.deepStrictEqual(backend.applyChanges([encodeChange(change3)]), {
      maxOp: 3, clock: {[actor1]: 2, [actor2]: 1}, deps: [hash(change3)],
      diffs: {objectId: '_root', type: 'map', props: {map: {
        [`1@${actor1}`]: {objectId: `1@${actor1}`, type: 'map', props: {x: {[`3@${actor1}`]: {value: 3, datatype: 'uint'}}}},
        [`1@${actor2}`]: {objectId: `1@${actor2}`, type: 'map', props: {}}
      }}}
    })
    checkColumns(backend.docColumns, {
      objActor: [0, 2, 2, 0, 0x7f, 1],
      objCtr:   [0, 2, 3, 1],
      keyActor: [],
      keyCtr:   [],
      keyStr:   [2, 3, 0x6d, 0x61, 0x70, 2, 1, 0x78, 0x7f, 1, 0x79], // 'map', 'map', 'x', 'x', 'y'
      idActor:  [0x7e, 0, 1, 2, 0, 0x7f, 1], // 0, 1, 0, 0, 1
      idCtr:    [0x7e, 1, 0, 2, 1, 0x7f, 0x7f], // 1, 1, 2, 3, 2
      insert:   [5],
      action:   [2, 0, 3, 1], // 2x makeMap, 3x set
      valLen:   [2, 0, 3, 0x13], // 2x null, 3x uint
      valRaw:   [1, 3, 2],
      succNum:  [2, 0, 0x7f, 1, 2, 0], // 0, 0, 1, 0, 0
      succActor: [0x7f, 0],
      succCtr:   [0x7f, 3]
    })
  })

  it('should allow a conflict consisting of a nested object and a value', () => {
    const actor1 = '01234567', actor2 = '89abcdef'
    const change1 = {actor: actor1, seq: 1, startOp: 1, time: 0, deps: [], ops: [
      {action: 'makeMap', obj: '_root',       key: 'x',           pred: []},
      {action: 'set',     obj: `1@${actor1}`, key: 'y', datatype: 'uint', value: 2, pred: []}
    ]}
    const change2 = {actor: actor2, seq: 1, startOp: 1, time: 0, deps: [], ops: [
      {action: 'set',     obj: '_root',       key: 'x', datatype: 'uint', value: 1, pred: []}
    ]}
    const change3 = {actor: actor1, seq: 2, startOp: 3, time: 0, deps: [hash(change1), hash(change2)], ops: [
      {action: 'set',     obj: `1@${actor1}`, key: 'y', datatype: 'uint', value: 3, pred: [`2@${actor1}`]}
    ]}
    const backend = new BackendDoc()
    assert.deepStrictEqual(backend.applyChanges([encodeChange(change1)]), {
      maxOp: 2, clock: {[actor1]: 1}, deps: [hash(change1)],
      diffs: {objectId: '_root', type: 'map', props: {x: {
        [`1@${actor1}`]: {objectId: `1@${actor1}`, type: 'map', props: {y: {[`2@${actor1}`]: {value: 2, datatype: 'uint'}}}}
      }}}
    })
    assert.deepStrictEqual(backend.applyChanges([encodeChange(change2)]), {
      maxOp: 2, clock: {[actor1]: 1, [actor2]: 1}, deps: [hash(change1), hash(change2)].sort(),
      diffs: {objectId: '_root', type: 'map', props: {x: {
        [`1@${actor1}`]: {objectId: `1@${actor1}`, type: 'map', props: {}},
        [`1@${actor2}`]: {value: 1, datatype: 'uint'}
      }}}
    })
    assert.deepStrictEqual(backend.applyChanges([encodeChange(change3)]), {
      maxOp: 3, clock: {[actor1]: 2, [actor2]: 1}, deps: [hash(change3)],
      diffs: {objectId: '_root', type: 'map', props: {x: {
        [`1@${actor1}`]: {objectId: `1@${actor1}`, type: 'map', props: {y: {[`3@${actor1}`]: {value: 3, datatype: 'uint'}}}},
        [`1@${actor2}`]: {value: 1, datatype: 'uint'}
      }}}
    })
    checkColumns(backend.docColumns, {
      objActor: [0, 2, 2, 0],
      objCtr:   [0, 2, 2, 1],
      keyActor: [],
      keyCtr:   [],
      keyStr:   [2, 1, 0x78, 2, 1, 0x79], // 'x', 'x', 'y', 'y'
      idActor:  [0x7e, 0, 1, 2, 0], // 0, 1, 0, 0
      idCtr:    [0x7e, 1, 0, 2, 1], // 1, 1, 2, 3
      insert:   [4],
      action:   [0x7f, 0, 3, 1], // makeMap, 3x set
      valLen:   [0x7f, 0, 3, 0x13], // null, 3x uint
      valRaw:   [1, 2, 3],
      succNum:  [2, 0, 0x7e, 1, 0], // 0, 0, 1, 0
      succActor: [0x7f, 0],
      succCtr:   [0x7f, 3]
    })
  })
=======
>>>>>>> 325f9e8f
})<|MERGE_RESOLUTION|>--- conflicted
+++ resolved
@@ -82,1248 +82,4 @@
       checkEncoded(change, reconstructed)
     })
   })
-<<<<<<< HEAD
-})
-
-describe('BackendDoc applying changes', () => {
-  it('should overwrite root object properties (1)', () => {
-    const actor = uuid()
-    const change1 = {actor, seq: 1, startOp: 1, time: 0, deps: [], ops: [
-      {action: 'set', obj: '_root', key: 'x', datatype: 'uint', value: 3, pred: []},
-      {action: 'set', obj: '_root', key: 'y', datatype: 'uint', value: 4, pred: []}
-    ]}
-    const change2 = {actor, seq: 2, startOp: 3, time: 0, deps: [hash(change1)], ops: [
-      {action: 'set', obj: '_root', key: 'x', datatype: 'uint', value: 5, pred: [`1@${actor}`]}
-    ]}
-    const backend = new BackendDoc()
-    assert.deepStrictEqual(backend.applyChanges([encodeChange(change1)]), {
-      maxOp: 2, clock: {[actor]: 1}, deps: [hash(change1)],
-      diffs: {objectId: '_root', type: 'map', props: {
-        x: {[`1@${actor}`]: {value: 3, datatype: 'uint'}},
-        y: {[`2@${actor}`]: {value: 4, datatype: 'uint'}}
-      }}
-    })
-    assert.deepStrictEqual(backend.applyChanges([encodeChange(change2)]), {
-      maxOp: 3, clock: {[actor]: 2}, deps: [hash(change2)],
-      diffs: {objectId: '_root', type: 'map', props: {
-        x: {[`3@${actor}`]: {value: 5, datatype: 'uint'}}
-      }}
-    })
-    checkColumns(backend.docColumns, {
-      objActor: [],
-      objCtr:   [],
-      keyActor: [],
-      keyCtr:   [],
-      keyStr:   [2, 1, 0x78, 0x7f, 1, 0x79], // 'x', 'x', 'y'
-      idActor:  [3, 0],
-      idCtr:    [0x7d, 1, 2, 0x7f], // 1, 3, 2
-      insert:   [3],
-      action:   [3, 1],
-      valLen:   [3, 0x13],
-      valRaw:   [3, 5, 4],
-      succNum:  [0x7f, 1, 2, 0],
-      succActor: [0x7f, 0],
-      succCtr:   [0x7f, 3]
-    })
-  })
-
-  it('should overwrite root object properties (2)', () => {
-    const actor = uuid()
-    const change1 = {actor, seq: 1, startOp: 1, time: 0, deps: [], ops: [
-      {action: 'set', obj: '_root', key: 'x', datatype: 'uint', value: 3, pred: []},
-      {action: 'set', obj: '_root', key: 'y', datatype: 'uint', value: 4, pred: []}
-    ]}
-    const change2 = {actor, seq: 2, startOp: 3, time: 0, deps: [hash(change1)], ops: [
-      {action: 'set', obj: '_root', key: 'y', datatype: 'uint', value: 5, pred: [`2@${actor}`]},
-      {action: 'set', obj: '_root', key: 'z', datatype: 'uint', value: 6, pred: []}
-    ]}
-    const backend = new BackendDoc()
-    assert.deepStrictEqual(backend.applyChanges([encodeChange(change1)]), {
-      maxOp: 2, clock: {[actor]: 1}, deps: [hash(change1)],
-      diffs: {objectId: '_root', type: 'map', props: {
-        x: {[`1@${actor}`]: {value: 3, datatype: 'uint'}},
-        y: {[`2@${actor}`]: {value: 4, datatype: 'uint'}}
-      }}
-    })
-    assert.deepStrictEqual(backend.applyChanges([encodeChange(change2)]), {
-      maxOp: 4, clock: {[actor]: 2}, deps: [hash(change2)],
-      diffs: {objectId: '_root', type: 'map', props: {
-        y: {[`3@${actor}`]: {value: 5, datatype: 'uint'}},
-        z: {[`4@${actor}`]: {value: 6, datatype: 'uint'}}
-      }}
-    })
-    checkColumns(backend.docColumns, {
-      objActor: [],
-      objCtr:   [],
-      keyActor: [],
-      keyCtr:   [],
-      keyStr:   [0x7f, 1, 0x78, 2, 1, 0x79, 0x7f, 1, 0x7a], // 'x', 'y', 'y', 'z'
-      idActor:  [4, 0],
-      idCtr:    [4, 1],
-      insert:   [4],
-      action:   [4, 1],
-      valLen:   [4, 0x13],
-      valRaw:   [3, 4, 5, 6],
-      succNum:  [0x7e, 0, 1, 2, 0],
-      succActor: [0x7f, 0],
-      succCtr:   [0x7f, 3]
-    })
-  })
-
-  it('should allow concurrent overwrites of the same value', () => {
-    const actor1 = '01234567', actor2 = '89abcdef', actor3 = 'fedcba98'
-    const change1 = {actor: actor1, seq: 1, startOp: 1, time: 0, deps: [], ops: [
-      {action: 'set', obj: '_root', key: 'x', datatype: 'uint', value: 1, pred: []}
-    ]}
-    const change2 = {actor: actor1, seq: 2, startOp: 2, time: 0, deps: [hash(change1)], ops: [
-      {action: 'set', obj: '_root', key: 'x', datatype: 'uint', value: 2, pred: [`1@${actor1}`]}
-    ]}
-    const change3 = {actor: actor2, seq: 1, startOp: 2, time: 0, deps: [hash(change1)], ops: [
-      {action: 'set', obj: '_root', key: 'x', datatype: 'uint', value: 3, pred: [`1@${actor1}`]}
-    ]}
-    const change4 = {actor: actor3, seq: 1, startOp: 2, time: 0, deps: [hash(change1)], ops: [
-      {action: 'set', obj: '_root', key: 'x', datatype: 'uint', value: 4, pred: [`1@${actor1}`]}
-    ]}
-    const backend1 = new BackendDoc(), backend2 = new BackendDoc()
-    backend1.applyChanges([encodeChange(change1)])
-    assert.deepStrictEqual(backend1.applyChanges([encodeChange(change2)]), {
-      maxOp: 2, clock: {[actor1]: 2}, deps: [hash(change2)],
-      diffs: {objectId: '_root', type: 'map', props: {x: {[`2@${actor1}`]: {value: 2, datatype: 'uint'}}}}
-    })
-    assert.deepStrictEqual(backend1.applyChanges([encodeChange(change3)]), {
-      maxOp: 2, clock: {[actor1]: 2, [actor2]: 1}, deps: [hash(change2), hash(change3)].sort(),
-      diffs: {objectId: '_root', type: 'map', props: {
-        x: {[`2@${actor1}`]: {value: 2, datatype: 'uint'}, [`2@${actor2}`]: {value: 3, datatype: 'uint'}}
-      }}
-    })
-    assert.deepStrictEqual(backend1.applyChanges([encodeChange(change4)]), {
-      maxOp: 2, clock: {[actor1]: 2, [actor2]: 1, [actor3]: 1},
-      deps: [hash(change2), hash(change3), hash(change4)].sort(),
-      diffs: {objectId: '_root', type: 'map', props: {
-        x: {[`2@${actor1}`]: {value: 2, datatype: 'uint'}, [`2@${actor2}`]: {value: 3, datatype: 'uint'}, [`2@${actor3}`]: {value: 4, datatype: 'uint'}}
-      }}
-    })
-    backend2.applyChanges([encodeChange(change1)])
-    assert.deepStrictEqual(backend2.applyChanges([encodeChange(change4)]), {
-      maxOp: 2, clock: {[actor1]: 1, [actor3]: 1}, deps: [hash(change4)],
-      diffs: {objectId: '_root', type: 'map', props: {x: {[`2@${actor3}`]: {value: 4, datatype: 'uint'}}}}
-    })
-    assert.deepStrictEqual(backend2.applyChanges([encodeChange(change3)]), {
-      maxOp: 2, clock: {[actor1]: 1, [actor2]: 1, [actor3]: 1},
-      deps: [hash(change3), hash(change4)].sort(),
-      diffs: {objectId: '_root', type: 'map', props: {
-        x: {[`2@${actor2}`]: {value: 3, datatype: 'uint'}, [`2@${actor3}`]: {value: 4, datatype: 'uint'}}
-      }}
-    })
-    assert.deepStrictEqual(backend2.applyChanges([encodeChange(change2)]), {
-      maxOp: 2, clock: {[actor1]: 2, [actor2]: 1, [actor3]: 1},
-      deps: [hash(change2), hash(change3), hash(change4)].sort(),
-      diffs: {objectId: '_root', type: 'map', props: {
-        x: {[`2@${actor1}`]: {value: 2, datatype: 'uint'}, [`2@${actor2}`]: {value: 3, datatype: 'uint'}, [`2@${actor3}`]: {value: 4, datatype: 'uint'}}
-      }}
-    })
-    checkColumns(backend1.docColumns, {
-      objActor: [],
-      objCtr:   [],
-      keyActor: [],
-      keyCtr:   [],
-      keyStr:   [4, 1, 0x78], // 4x 'x'
-      idActor:  [2, 0, 0x7e, 1, 2], // 0, 0, 1, 2
-      idCtr:    [2, 1, 2, 0], // 1, 2, 2, 2
-      insert:   [4],
-      action:   [4, 1],
-      valLen:   [4, 0x13],
-      valRaw:   [1, 2, 3, 4],
-      succNum:  [0x7f, 3, 3, 0], // 3, 0, 0, 0
-      succActor: [0x7d, 0, 1, 2], // 0, 1, 2
-      succCtr:   [0x7f, 2, 2, 0] // 2, 2, 2
-    })
-    // The two backends are not identical because actors appear in a different order
-    checkColumns(backend2.docColumns, {
-      objActor: [],
-      objCtr:   [],
-      keyActor: [],
-      keyCtr:   [],
-      keyStr:   [4, 1, 0x78], // 4x 'x'
-      idActor:  [2, 0, 0x7e, 2, 1], // 0, 0, 2, 1 <-- different from backend1
-      idCtr:    [2, 1, 2, 0], // 1, 2, 2, 2
-      insert:   [4],
-      action:   [4, 1],
-      valLen:   [4, 0x13],
-      valRaw:   [1, 2, 3, 4],
-      succNum:  [0x7f, 3, 3, 0], // 3, 0, 0, 0
-      succActor: [0x7d, 0, 2, 1], // 0, 2, 1 <-- different from backend1
-      succCtr:   [0x7f, 2, 2, 0] // 2, 2, 2
-    })
-  })
-
-  it('should allow a conflict to be resolved', () => {
-    const actor1 = '01234567', actor2 = '89abcdef'
-    const change1 = {actor: actor1, seq: 1, startOp: 1, time: 0, deps: [], ops: [
-      {action: 'set', obj: '_root', key: 'x', datatype: 'uint', value: 1, pred: []}
-    ]}
-    const change2 = {actor: actor2, seq: 1, startOp: 1, time: 0, deps: [], ops: [
-      {action: 'set', obj: '_root', key: 'x', datatype: 'uint', value: 2, pred: []}
-    ]}
-    const change3 = {actor: actor1, seq: 2, startOp: 2, time: 0, deps: [hash(change1), hash(change2)], ops: [
-      {action: 'set', obj: '_root', key: 'x', datatype: 'uint', value: 3, pred: [`1@${actor1}`, `1@${actor2}`]}
-    ]}
-    const backend = new BackendDoc()
-    assert.deepStrictEqual(backend.applyChanges([encodeChange(change1)]), {
-      maxOp: 1, clock: {[actor1]: 1}, deps: [hash(change1)],
-      diffs: {objectId: '_root', type: 'map', props: {x: {[`1@${actor1}`]: {value: 1, datatype: 'uint'}}}}
-    })
-    assert.deepStrictEqual(backend.applyChanges([encodeChange(change2)]), {
-      maxOp: 1, clock: {[actor1]: 1, [actor2]: 1}, deps: [hash(change1), hash(change2)].sort(),
-      diffs: {objectId: '_root', type: 'map', props: {
-        x: {[`1@${actor1}`]: {value: 1, datatype: 'uint'}, [`1@${actor2}`]: {value: 2, datatype: 'uint'}}
-      }}
-    })
-    assert.deepStrictEqual(backend.applyChanges([encodeChange(change3)]), {
-      maxOp: 2, clock: {[actor1]: 2, [actor2]: 1}, deps: [hash(change3)],
-      diffs: {objectId: '_root', type: 'map', props: {x: {[`2@${actor1}`]: {value: 3, datatype: 'uint'}}}}
-    })
-    checkColumns(backend.docColumns, {
-      objActor: [],
-      objCtr:   [],
-      keyActor: [],
-      keyCtr:   [],
-      keyStr:   [3, 1, 0x78], // 3x 'x'
-      idActor:  [0x7d, 0, 1, 0], // 0, 1, 0
-      idCtr:    [0x7d, 1, 0, 1], // 1, 1, 2
-      insert:   [3],
-      action:   [3, 1],
-      valLen:   [3, 0x13],
-      valRaw:   [1, 2, 3],
-      succNum:  [2, 1, 0x7f, 0], // 1, 1, 0
-      succActor: [2, 0],
-      succCtr:   [0x7e, 2, 0] // 2, 2
-    })
-  })
-
-  it('should throw an error if the predecessor operation does not exist (1)', () => {
-    const actor = uuid()
-    const change1 = {actor, seq: 1, startOp: 1, time: 0, deps: [], ops: [
-      {action: 'set', obj: '_root', key: 'x', value: 1, pred: []},
-      {action: 'set', obj: '_root', key: 'y', value: 2, pred: []}
-    ]}
-    const change2 = {actor, seq: 2, startOp: 3, time: 0, deps: [hash(change1)], ops: [
-      {action: 'set', obj: '_root', key: 'x', value: 3, pred: [`2@${actor}`]}
-    ]}
-    const backend = new BackendDoc()
-    backend.applyChanges([encodeChange(change1)])
-    assert.throws(() => { backend.applyChanges([encodeChange(change2)]) }, /no matching operation for pred/)
-  })
-
-  it('should throw an error if the predecessor operation does not exist (2)', () => {
-    const actor1 = '01234567', actor2 = '89abcdef'
-    const change1 = {actor: actor1, seq: 1, startOp: 1, time: 0, deps: [], ops: [
-      {action: 'set', obj: '_root', key: 'x', value: 1, pred: []}
-    ]}
-    const change2 = {actor: actor2, seq: 1, startOp: 1, time: 0, deps: [], ops: [
-      {action: 'set', obj: '_root', key: 'w', value: 2, pred: []},
-      {action: 'set', obj: '_root', key: 'x', value: 2, pred: []}
-    ]}
-    const change3 = {actor: actor1, seq: 2, startOp: 2, time: 0, deps: [hash(change1), hash(change2)], ops: [
-      {action: 'set', obj: '_root', key: 'x', value: 3, pred: [`1@${actor2}`]}
-    ]}
-    const backend = new BackendDoc()
-    backend.applyChanges([encodeChange(change1)])
-    backend.applyChanges([encodeChange(change2)])
-    assert.throws(() => { backend.applyChanges([encodeChange(change3)]) }, /no matching operation for pred/)
-  })
-
-  it('should create and update nested maps', () => {
-    const actor = uuid()
-    const change1 = {actor, seq: 1, startOp: 1, time: 0, deps: [], ops: [
-      {action: 'makeMap', obj: '_root',      key: 'map',             pred: []},
-      {action: 'set',     obj: `1@${actor}`, key: 'x',   value: 'a', pred: []},
-      {action: 'set',     obj: `1@${actor}`, key: 'y',   value: 'b', pred: []},
-      {action: 'set',     obj: `1@${actor}`, key: 'z',   value: 'c', pred: []}
-    ]}
-    const change2 = {actor, seq: 2, startOp: 5, time: 0, deps: [hash(change1)], ops: [
-      {action: 'set',     obj: `1@${actor}`, key: 'y',    value: 'B', pred: [`3@${actor}`]}
-    ]}
-    const backend = new BackendDoc()
-    assert.deepStrictEqual(backend.applyChanges([encodeChange(change1)]), {
-      maxOp: 4, clock: {[actor]: 1}, deps: [hash(change1)],
-      diffs: {objectId: '_root', type: 'map', props: {map: {[`1@${actor}`]: {
-        objectId: `1@${actor}`, type: 'map', props: {
-          x: {[`2@${actor}`]: {value: 'a'}},
-          y: {[`3@${actor}`]: {value: 'b'}},
-          z: {[`4@${actor}`]: {value: 'c'}}
-        }
-      }}}}
-    })
-    assert.deepStrictEqual(backend.applyChanges([encodeChange(change2)]), {
-      maxOp: 5, clock: {[actor]: 2}, deps: [hash(change2)],
-      diffs: {objectId: '_root', type: 'map', props: {map: {[`1@${actor}`]: {
-        objectId: `1@${actor}`, type: 'map', props: {y: {[`5@${actor}`]: {value: 'B'}}}
-      }}}}
-    })
-    checkColumns(backend.docColumns, {
-      objActor: [0, 1, 4, 0],
-      objCtr:   [0, 1, 4, 1],
-      keyActor: [],
-      keyCtr:   [],
-      keyStr:   [0x7e, 3, 0x6d, 0x61, 0x70, 1, 0x78, 2, 1, 0x79, 0x7f, 1, 0x7a], // 'map', 'x', 'y', 'y', 'z'
-      idActor:  [5, 0],
-      idCtr:    [3, 1, 0x7e, 2, 0x7f], // 1, 2, 3, 5, 4
-      insert:   [5],
-      action:   [0x7f, 0, 4, 1], // makeMap, 4x set
-      valLen:   [0x7f, 0, 4, 0x16], // null, 4x 1-byte string
-      valRaw:   [0x61, 0x62, 0x42, 0x63], // 'a', 'b', 'B', 'c'
-      succNum:  [2, 0, 0x7f, 1, 2, 0],
-      succActor: [0x7f, 0],
-      succCtr:   [0x7f, 5]
-    })
-  })
-
-  it('should create nested maps several levels deep', () => {
-    const actor = uuid()
-    const change1 = {actor, seq: 1, startOp: 1, time: 0, deps: [], ops: [
-      {action: 'makeMap', obj: '_root',      key: 'a',           pred: []},
-      {action: 'makeMap', obj: `1@${actor}`, key: 'b',           pred: []},
-      {action: 'makeMap', obj: `2@${actor}`, key: 'c',           pred: []},
-      {action: 'set',     obj: `3@${actor}`, key: 'd', datatype: 'uint', value: 1, pred: []}
-    ]}
-    const change2 = {actor, seq: 2, startOp: 5, time: 0, deps: [hash(change1)], ops: [
-      {action: 'set',     obj: `3@${actor}`, key: 'd', datatype: 'uint', value: 2, pred: [`4@${actor}`]}
-    ]}
-    const backend = new BackendDoc()
-    assert.deepStrictEqual(backend.applyChanges([encodeChange(change1)]), {
-      maxOp: 4, clock: {[actor]: 1}, deps: [hash(change1)],
-      diffs: {objectId: '_root', type: 'map', props: {a: {[`1@${actor}`]: {
-        objectId: `1@${actor}`, type: 'map', props: {b: {[`2@${actor}`]: {
-          objectId: `2@${actor}`, type: 'map', props: {c: {[`3@${actor}`]: {
-            objectId: `3@${actor}`, type: 'map', props: {d: {[`4@${actor}`]: {value: 1, datatype: 'uint'}}}
-          }}}
-        }}}
-      }}}}
-    })
-    assert.deepStrictEqual(backend.applyChanges([encodeChange(change2)]), {
-      maxOp: 5, clock: {[actor]: 2}, deps: [hash(change2)],
-      diffs: {objectId: '_root', type: 'map', props: {a: {[`1@${actor}`]: {
-        objectId: `1@${actor}`, type: 'map', props: {b: {[`2@${actor}`]: {
-          objectId: `2@${actor}`, type: 'map', props: {c: {[`3@${actor}`]: {
-            objectId: `3@${actor}`, type: 'map', props: {d: {[`5@${actor}`]: {value: 2, datatype: 'uint'}}}
-          }}}
-        }}}
-      }}}}
-    })
-    checkColumns(backend.docColumns, {
-      objActor: [0, 1, 4, 0],
-      objCtr:   [0, 1, 0x7e, 1, 2, 2, 3], // null, 1, 2, 3, 3
-      keyActor: [],
-      keyCtr:   [],
-      keyStr:   [0x7d, 1, 0x61, 1, 0x62, 1, 0x63, 2, 1, 0x64], // 'a', 'b', 'c', 'd', 'd'
-      idActor:  [5, 0],
-      idCtr:    [5, 1], // 1, 2, 3, 4, 5
-      insert:   [5],
-      action:   [3, 0, 2, 1], // 3x makeMap, 2x set
-      valLen:   [3, 0, 2, 0x13], // 3x null, 2x uint
-      valRaw:   [1, 2],
-      succNum:  [3, 0, 0x7e, 1, 0], // 0, 0, 0, 1, 0
-      succActor: [0x7f, 0],
-      succCtr:   [0x7f, 5]
-    })
-  })
-
-  it('should create a text object', () => {
-    const actor = uuid()
-    const change1 = {actor, seq: 1, startOp: 1, time: 0, deps: [], ops: [
-      {action: 'makeText', obj: '_root',      key: 'text',     insert: false,             pred: []},
-      {action: 'set',      obj: `1@${actor}`, elemId: '_head', insert: true,  value: 'a', pred: []}
-    ]}
-    const backend = new BackendDoc()
-    assert.deepStrictEqual(backend.applyChanges([encodeChange(change1)]), {
-      maxOp: 2, clock: {[actor]: 1}, deps: [hash(change1)],
-      diffs: {objectId: '_root', type: 'map', props: {text: {[`1@${actor}`]: {
-        objectId: `1@${actor}`, type: 'text',
-        edits: [{action: 'insert', index: 0, elemId: `2@${actor}`}],
-        props: {0: {[`2@${actor}`]: {value: 'a'}}}
-      }}}}
-    })
-    checkColumns(backend.docColumns, {
-      objActor: [0, 1, 0x7f, 0],
-      objCtr:   [0, 1, 0x7f, 1],
-      keyActor: [],
-      keyCtr:   [0, 1, 0x7f, 0],
-      keyStr:   [0x7f, 4, 0x74, 0x65, 0x78, 0x74, 0, 1], // 'text', null
-      idActor:  [2, 0],
-      idCtr:    [2, 1],
-      insert:   [1, 1],
-      action:   [0x7e, 4, 1],
-      valLen:   [0x7e, 0, 0x16],
-      valRaw:   [0x61],
-      succNum:  [2, 0]
-    })
-  })
-
-  it('should insert text characters', () => {
-    const actor = uuid()
-    const change1 = {actor, seq: 1, startOp: 1, time: 0, deps: [], ops: [
-      {action: 'makeText', obj: '_root',      key: 'text',          insert: false,             pred: []},
-      {action: 'set',      obj: `1@${actor}`, elemId: '_head',      insert: true,  value: 'a', pred: []},
-      {action: 'set',      obj: `1@${actor}`, elemId: `2@${actor}`, insert: true,  value: 'b', pred: []}
-    ]}
-    const change2 = {actor, seq: 2, startOp: 4, time: 0, deps: [hash(change1)], ops: [
-      {action: 'set',      obj: `1@${actor}`, elemId: `3@${actor}`, insert: true,  value: 'c', pred: []},
-      {action: 'set',      obj: `1@${actor}`, elemId: `4@${actor}`, insert: true,  value: 'd', pred: []}
-    ]}
-    const backend = new BackendDoc()
-    assert.deepStrictEqual(backend.applyChanges([encodeChange(change1)]), {
-      maxOp: 3, clock: {[actor]: 1}, deps: [hash(change1)],
-      diffs: {objectId: '_root', type: 'map', props: {text: {[`1@${actor}`]: {
-        objectId: `1@${actor}`, type: 'text', edits: [
-          {action: 'insert', index: 0, elemId: `2@${actor}`},
-          {action: 'insert', index: 1, elemId: `3@${actor}`}
-        ],
-        props: {0: {[`2@${actor}`]: {value: 'a'}}, 1: {[`3@${actor}`]: {value: 'b'}}}
-      }}}}
-    })
-    assert.deepStrictEqual(backend.applyChanges([encodeChange(change2)]), {
-      maxOp: 5, clock: {[actor]: 2}, deps: [hash(change2)],
-      diffs: {objectId: '_root', type: 'map', props: {text: {[`1@${actor}`]: {
-        objectId: `1@${actor}`, type: 'text', edits: [
-          {action: 'insert', index: 2, elemId: `4@${actor}`},
-          {action: 'insert', index: 3, elemId: `5@${actor}`}
-        ],
-        props: {2: {[`4@${actor}`]: {value: 'c'}}, 3: {[`5@${actor}`]: {value: 'd'}}}
-      }}}}
-    })
-    checkColumns(backend.docColumns, {
-      objActor: [0, 1, 4, 0],
-      objCtr:   [0, 1, 4, 1],
-      keyActor: [0, 2, 3, 0],
-      keyCtr:   [0, 1, 0x7e, 0, 2, 2, 1], // null, 0, 2, 3, 4
-      keyStr:   [0x7f, 4, 0x74, 0x65, 0x78, 0x74, 0, 4], // 'text', 4x null
-      idActor:  [5, 0],
-      idCtr:    [5, 1],
-      insert:   [1, 4],
-      action:   [0x7f, 4, 4, 1], // makeText, 4x set
-      valLen:   [0x7f, 0, 4, 0x16], // null, 4x 1-byte string
-      valRaw:   [0x61, 0x62, 0x63, 0x64], // 'a', 'b', 'c', 'd'
-      succNum:  [5, 0]
-    })
-  })
-
-  it('should throw an error if the reference element of an insertion does not exist', () => {
-    const actor = uuid()
-    const change1 = {actor, seq: 1, startOp: 1, time: 0, deps: [], ops: [
-      {action: 'makeText', obj: '_root',      key: 'text',          insert: false,             pred: []},
-      {action: 'set',      obj: `1@${actor}`, elemId: '_head',      insert: true,  value: 'a', pred: []},
-      {action: 'set',      obj: `1@${actor}`, elemId: `2@${actor}`, insert: true,  value: 'b', pred: []},
-      {action: 'makeMap',  obj: '_root',      key: 'map',           insert: false,             pred: []},
-      {action: 'set',      obj: `4@${actor}`, key: 'foo',           insert: false, value: 'c', pred: []}
-    ]}
-    const change2 = {actor, seq: 2, startOp: 6, time: 0, deps: [], ops: [
-      {action: 'set',      obj: `1@${actor}`, elemId: `4@${actor}`, insert: true,  value: 'd', pred: []}
-    ]}
-    const backend = new BackendDoc()
-    assert.deepStrictEqual(backend.applyChanges([encodeChange(change1)]), {
-      maxOp: 5, clock: {[actor]: 1}, deps: [hash(change1)],
-      diffs: {objectId: '_root', type: 'map', props: {
-        text: {[`1@${actor}`]: {
-          objectId: `1@${actor}`, type: 'text', edits: [
-            {action: 'insert', index: 0, elemId: `2@${actor}`},
-            {action: 'insert', index: 1, elemId: `3@${actor}`}
-          ],
-          props: {0: {[`2@${actor}`]: {value: 'a'}}, 1: {[`3@${actor}`]: {value: 'b'}}}
-        }},
-        map: {[`4@${actor}`]: {objectId: `4@${actor}`, type: 'map', props: {
-          foo: {[`5@${actor}`]: {value: 'c'}}
-        }}}
-      }}
-    })
-    assert.throws(() => { backend.applyChanges([encodeChange(change2)]) }, /Reference element not found/)
-  })
-
-  it('should handle non-consecutive insertions', () => {
-    const actor = uuid()
-    const change1 = {actor, seq: 1, startOp: 1, time: 0, deps: [], ops: [
-      {action: 'makeText', obj: '_root',      key: 'text',          insert: false,             pred: []},
-      {action: 'set',      obj: `1@${actor}`, elemId: '_head',      insert: true,  value: 'a', pred: []},
-      {action: 'set',      obj: `1@${actor}`, elemId: `2@${actor}`, insert: true,  value: 'c', pred: []}
-    ]}
-    const change2 = {actor, seq: 2, startOp: 4, time: 0, deps: [hash(change1)], ops: [
-      {action: 'set',      obj: `1@${actor}`, elemId: `2@${actor}`, insert: true,  value: 'b', pred: []},
-      {action: 'set',      obj: `1@${actor}`, elemId: `3@${actor}`, insert: true,  value: 'd', pred: []}
-    ]}
-    const backend = new BackendDoc()
-    assert.deepStrictEqual(backend.applyChanges([encodeChange(change1)]), {
-      maxOp: 3, clock: {[actor]: 1}, deps: [hash(change1)],
-      diffs: {objectId: '_root', type: 'map', props: {text: {[`1@${actor}`]: {
-        objectId: `1@${actor}`, type: 'text', edits: [
-          {action: 'insert', index: 0, elemId: `2@${actor}`},
-          {action: 'insert', index: 1, elemId: `3@${actor}`}
-        ],
-        props: {0: {[`2@${actor}`]: {value: 'a'}}, 1: {[`3@${actor}`]: {value: 'c'}}}
-      }}}}
-    })
-    assert.deepStrictEqual(backend.applyChanges([encodeChange(change2)]), {
-      maxOp: 5, clock: {[actor]: 2}, deps: [hash(change2)],
-      diffs: {objectId: '_root', type: 'map', props: {text: {[`1@${actor}`]: {
-        objectId: `1@${actor}`, type: 'text', edits: [
-          {action: 'insert', index: 1, elemId: `4@${actor}`},
-          {action: 'insert', index: 3, elemId: `5@${actor}`}
-        ],
-        props: {1: {[`4@${actor}`]: {value: 'b'}}, 3: {[`5@${actor}`]: {value: 'd'}}}
-      }}}}
-    })
-    checkColumns(backend.docColumns, {
-      objActor: [0, 1, 4, 0],
-      objCtr:   [0, 1, 4, 1],
-      keyActor: [0, 2, 3, 0],
-      keyCtr:   [0, 1, 0x7c, 0, 2, 0, 1], // null, 0, 2, 2, 3
-      keyStr:   [0x7f, 4, 0x74, 0x65, 0x78, 0x74, 0, 4], // 'text', 4x null
-      idActor:  [5, 0],
-      idCtr:    [2, 1, 0x7d, 2, 0x7f, 2], // 1, 2, 4, 3, 5
-      insert:   [1, 4],
-      action:   [0x7f, 4, 4, 1], // makeText, 4x set
-      valLen:   [0x7f, 0, 4, 0x16], // null, 4x 1-byte string
-      valRaw:   [0x61, 0x62, 0x63, 0x64], // 'a', 'b', 'c', 'd'
-      succNum:  [5, 0]
-    })
-  })
-
-  it('should throw an error if insertions are not in ascending order', () => {
-    const actor = uuid()
-    const change1 = {actor, seq: 1, startOp: 1, time: 0, deps: [], ops: [
-      {action: 'makeText', obj: '_root',      key: 'text',          insert: false,             pred: []},
-      {action: 'set',      obj: `1@${actor}`, elemId: '_head',      insert: true,  value: 'A', pred: []},
-      {action: 'set',      obj: `1@${actor}`, elemId: `2@${actor}`, insert: true,  value: 'C', pred: []}
-    ]}
-    const change2 = {actor, seq: 2, startOp: 4, time: 0, deps: [], ops: [
-      {action: 'set',      obj: `1@${actor}`, elemId: `3@${actor}`, insert: true,  value: 'D', pred: []},
-      {action: 'set',      obj: `1@${actor}`, elemId: `2@${actor}`, insert: true,  value: 'B', pred: []}
-    ]}
-    const backend = new BackendDoc()
-    backend.applyChanges([encodeChange(change1)])
-    assert.throws(() => { backend.applyChanges([encodeChange(change2)]) }, /list element accesses must occur in ascending order/)
-  })
-
-  it('should delete the first character', () => {
-    const actor = uuid()
-    const change1 = {actor, seq: 1, startOp: 1, time: 0, deps: [], ops: [
-      {action: 'makeText', obj: '_root',      key: 'text',     insert: false,             pred: []},
-      {action: 'set',      obj: `1@${actor}`, elemId: '_head', insert: true,  value: 'a', pred: []}
-    ]}
-    const change2 = {actor, seq: 2, startOp: 3, time: 0, deps: [hash(change1)], ops: [
-      {action: 'del',      obj: `1@${actor}`, elemId: `2@${actor}`, pred: [`2@${actor}`]}
-    ]}
-    const backend = new BackendDoc()
-    assert.deepStrictEqual(backend.applyChanges([encodeChange(change1)]), {
-      maxOp: 2, clock: {[actor]: 1}, deps: [hash(change1)],
-      diffs: {objectId: '_root', type: 'map', props: {text: {[`1@${actor}`]: {
-        objectId: `1@${actor}`, type: 'text',
-        edits: [{action: 'insert', index: 0, elemId: `2@${actor}`}],
-        props: {0: {[`2@${actor}`]: {value: 'a'}}}
-      }}}}
-    })
-    assert.deepStrictEqual(backend.applyChanges([encodeChange(change2)]), {
-      maxOp: 3, clock: {[actor]: 2}, deps: [hash(change2)],
-      diffs: {objectId: '_root', type: 'map', props: {text: {[`1@${actor}`]: {
-        objectId: `1@${actor}`, type: 'text', edits: [{action: 'remove', index: 0}], props: {}
-      }}}}
-    })
-    checkColumns(backend.docColumns, {
-      objActor: [0, 1, 0x7f, 0],
-      objCtr:   [0, 1, 0x7f, 1],
-      keyActor: [],
-      keyCtr:   [0, 1, 0x7f, 0],
-      keyStr:   [0x7f, 4, 0x74, 0x65, 0x78, 0x74, 0, 1], // 'text', null
-      idActor:  [2, 0],
-      idCtr:    [2, 1],
-      insert:   [1, 1],
-      action:   [0x7e, 4, 1],
-      valLen:   [0x7e, 0, 0x16],
-      valRaw:   [0x61],
-      succNum:  [0x7e, 0, 1],
-      succActor: [0x7f, 0],
-      succCtr:   [0x7f, 3]
-    })
-  })
-
-  it('should delete a character in the middle', () => {
-    const actor = uuid()
-    const change1 = {actor, seq: 1, startOp: 1, time: 0, deps: [], ops: [
-      {action: 'makeText', obj: '_root',      key: 'text',          insert: false,             pred: []},
-      {action: 'set',      obj: `1@${actor}`, elemId: '_head',      insert: true,  value: 'a', pred: []},
-      {action: 'set',      obj: `1@${actor}`, elemId: `2@${actor}`, insert: true,  value: 'b', pred: []},
-      {action: 'set',      obj: `1@${actor}`, elemId: `3@${actor}`, insert: true,  value: 'c', pred: []}
-    ]}
-    const change2 = {actor, seq: 2, startOp: 5, time: 0, deps: [hash(change1)], ops: [
-      {action: 'del',      obj: `1@${actor}`, elemId: `3@${actor}`, insert: false, pred: [`3@${actor}`]}
-    ]}
-    const backend = new BackendDoc()
-    assert.deepStrictEqual(backend.applyChanges([encodeChange(change1)]), {
-      maxOp: 4, clock: {[actor]: 1}, deps: [hash(change1)],
-      diffs: {objectId: '_root', type: 'map', props: {text: {[`1@${actor}`]: {
-        objectId: `1@${actor}`, type: 'text', edits: [
-          {action: 'insert', index: 0, elemId: `2@${actor}`},
-          {action: 'insert', index: 1, elemId: `3@${actor}`},
-          {action: 'insert', index: 2, elemId: `4@${actor}`}
-        ],
-        props: {
-          0: {[`2@${actor}`]: {value: 'a'}},
-          1: {[`3@${actor}`]: {value: 'b'}},
-          2: {[`4@${actor}`]: {value: 'c'}}
-        }
-      }}}}
-    })
-    assert.deepStrictEqual(backend.applyChanges([encodeChange(change2)]), {
-      maxOp: 5, clock: {[actor]: 2}, deps: [hash(change2)],
-      diffs: {objectId: '_root', type: 'map', props: {text: {[`1@${actor}`]: {
-        objectId: `1@${actor}`, type: 'text', edits: [{action: 'remove', index: 1}], props: {}
-      }}}}
-    })
-    checkColumns(backend.docColumns, {
-      objActor: [0, 1, 3, 0],
-      objCtr:   [0, 1, 3, 1],
-      keyActor: [0, 2, 2, 0],
-      keyCtr:   [0, 1, 0x7d, 0, 2, 1], // null, 0, 2, 3
-      keyStr:   [0x7f, 4, 0x74, 0x65, 0x78, 0x74, 0, 3], // 'text', 3x null
-      idActor:  [4, 0],
-      idCtr:    [4, 1],
-      insert:   [1, 3],
-      action:   [0x7f, 4, 3, 1], // makeText, set, set, set
-      valLen:   [0x7f, 0, 3, 0x16], // null, 3x 1-byte string
-      valRaw:   [0x61, 0x62, 0x63], // 'a', 'b', 'c'
-      succNum:  [2, 0, 0x7e, 1, 0],
-      succActor: [0x7f, 0],
-      succCtr:   [0x7f, 5]
-    })
-  })
-
-  it('should throw an error if a deleted element does not exist', () => {
-    const actor = uuid()
-    const change1 = {actor, seq: 1, startOp: 1, time: 0, deps: [], ops: [
-      {action: 'makeText', obj: '_root',      key: 'text',          insert: false,             pred: []},
-      {action: 'set',      obj: `1@${actor}`, elemId: '_head',      insert: true,  value: 'a', pred: []},
-      {action: 'set',      obj: `1@${actor}`, elemId: `2@${actor}`, insert: true,  value: 'b', pred: []}
-    ]}
-    const change2 = {actor, seq: 2, startOp: 4, time: 0, deps: [], ops: [
-      {action: 'del',      obj: `1@${actor}`, elemId: `1@${actor}`, insert: false, pred: [`1@${actor}`]}
-    ]}
-    const backend = new BackendDoc()
-    backend.applyChanges([encodeChange(change1)])
-    assert.throws(() => { backend.applyChanges([encodeChange(change2)]) }, /Element not found for update/)
-  })
-
-  it('should apply concurrent insertions at the same position', () => {
-    const actor1 = '01234567', actor2 = '89abcdef'
-    const change1 = {actor: actor1, seq: 1, startOp: 1, time: 0, deps: [], ops: [
-      {action: 'makeText', obj: '_root',       key: 'text',           insert: false,             pred: []},
-      {action: 'set',      obj: `1@${actor1}`, elemId: '_head',       insert: true,  value: 'a', pred: []}
-    ]}
-    const change2 = {actor: actor1, seq: 2, startOp: 3, time: 0, deps: [hash(change1)], ops: [
-      {action: 'set',      obj: `1@${actor1}`, elemId: `2@${actor1}`, insert: true,  value: 'c', pred: []}
-    ]}
-    const change3 = {actor: actor2, seq: 1, startOp: 3, time: 0, deps: [hash(change1)], ops: [
-      {action: 'set',      obj: `1@${actor1}`, elemId: `2@${actor1}`, insert: true,  value: 'b', pred: []}
-    ]}
-    const backend1 = new BackendDoc(), backend2 = new BackendDoc()
-    assert.deepStrictEqual(backend1.applyChanges([encodeChange(change1)]), {
-      maxOp: 2, clock: {[actor1]: 1}, deps: [hash(change1)],
-      diffs: {objectId: '_root', type: 'map', props: {text: {[`1@${actor1}`]: {
-        objectId: `1@${actor1}`, type: 'text',
-        edits: [{action: 'insert', index: 0, elemId: `2@${actor1}`}],
-        props: {0: {[`2@${actor1}`]: {value: 'a'}}}
-      }}}}
-    })
-    assert.deepStrictEqual(backend1.applyChanges([encodeChange(change2)]), {
-      maxOp: 3, clock: {[actor1]: 2}, deps: [hash(change2)],
-      diffs: {objectId: '_root', type: 'map', props: {text: {[`1@${actor1}`]: {
-        objectId: `1@${actor1}`, type: 'text',
-        edits: [{action: 'insert', index: 1, elemId: `3@${actor1}`}],
-        props: {1: {[`3@${actor1}`]: {value: 'c'}}}
-      }}}}
-    })
-    assert.deepStrictEqual(backend1.applyChanges([encodeChange(change3)]), {
-      maxOp: 3, clock: {[actor1]: 2, [actor2]: 1}, deps: [hash(change2), hash(change3)].sort(),
-      diffs: {objectId: '_root', type: 'map', props: {text: {[`1@${actor1}`]: {
-        objectId: `1@${actor1}`, type: 'text',
-        edits: [{action: 'insert', index: 1, elemId: `3@${actor2}`}],
-        props: {1: {[`3@${actor2}`]: {value: 'b'}}}
-      }}}}
-    })
-    assert.deepStrictEqual(backend2.applyChanges([encodeChange(change1)]), {
-      maxOp: 2, clock: {[actor1]: 1}, deps: [hash(change1)],
-      diffs: {objectId: '_root', type: 'map', props: {text: {[`1@${actor1}`]: {
-        objectId: `1@${actor1}`, type: 'text',
-        edits: [{action: 'insert', index: 0, elemId: `2@${actor1}`}],
-        props: {0: {[`2@${actor1}`]: {value: 'a'}}}
-      }}}}
-    })
-    assert.deepStrictEqual(backend2.applyChanges([encodeChange(change3)]), {
-      maxOp: 3, clock: {[actor1]: 1, [actor2]: 1}, deps: [hash(change3)],
-      diffs: {objectId: '_root', type: 'map', props: {text: {[`1@${actor1}`]: {
-        objectId: `1@${actor1}`, type: 'text',
-        edits: [{action: 'insert', index: 1, elemId: `3@${actor2}`}],
-        props: {1: {[`3@${actor2}`]: {value: 'b'}}}
-      }}}}
-    })
-    assert.deepStrictEqual(backend2.applyChanges([encodeChange(change2)]), {
-      maxOp: 3, clock: {[actor1]: 2, [actor2]: 1}, deps: [hash(change2), hash(change3)].sort(),
-      diffs: {objectId: '_root', type: 'map', props: {text: {[`1@${actor1}`]: {
-        objectId: `1@${actor1}`, type: 'text',
-        edits: [{action: 'insert', index: 2, elemId: `3@${actor1}`}],
-        props: {2: {[`3@${actor1}`]: {value: 'c'}}}
-      }}}}
-    })
-    for (let backend of [backend1, backend2]) {
-      checkColumns(backend.docColumns, {
-        objActor: [0, 1, 3, 0],
-        objCtr:   [0, 1, 3, 1],
-        keyActor: [0, 2, 2, 0],
-        keyCtr:   [0, 1, 0x7d, 0, 2, 0], // null, 0, 2, 2
-        keyStr:   [0x7f, 4, 0x74, 0x65, 0x78, 0x74, 0, 3], // 'text', 3x null
-        idActor:  [2, 0, 0x7e, 1, 0], // 0, 0, 1, 0
-        idCtr:    [3, 1, 0x7f, 0], // 1, 2, 3, 3
-        insert:   [1, 3], // false, true, true, true
-        action:   [0x7f, 4, 3, 1], // makeText, set, set, set
-        valLen:   [0x7f, 0, 3, 0x16], // null, 3x 1-byte string
-        valRaw:   [0x61, 0x62, 0x63], // 'a', 'b', 'c'
-        succNum:  [4, 0]
-      })
-    }
-  })
-
-  it('should apply concurrent insertions at the head', () => {
-    const actor1 = '01234567', actor2 = '89abcdef'
-    const change1 = {actor: actor1, seq: 1, startOp: 1, time: 0, deps: [], ops: [
-      {action: 'makeText', obj: '_root',       key: 'text',           insert: false,             pred: []},
-      {action: 'set',      obj: `1@${actor1}`, elemId: '_head',       insert: true,  value: 'd', pred: []}
-    ]}
-    const change2 = {actor: actor1, seq: 2, startOp: 3, time: 0, deps: [hash(change1)], ops: [
-      {action: 'set',      obj: `1@${actor1}`, elemId: '_head',       insert: true,  value: 'c', pred: []}
-    ]}
-    const change3 = {actor: actor2, seq: 1, startOp: 3, time: 0, deps: [hash(change1)], ops: [
-      {action: 'set',      obj: `1@${actor1}`, elemId: '_head',       insert: true,  value: 'a', pred: []},
-      {action: 'set',      obj: `1@${actor1}`, elemId: `3@${actor2}`, insert: true,  value: 'b', pred: []}
-    ]}
-    const backend1 = new BackendDoc(), backend2 = new BackendDoc()
-    assert.deepStrictEqual(backend1.applyChanges([encodeChange(change1)]), {
-      maxOp: 2, clock: {[actor1]: 1}, deps: [hash(change1)],
-      diffs: {objectId: '_root', type: 'map', props: {text: {[`1@${actor1}`]: {
-        objectId: `1@${actor1}`, type: 'text',
-        edits: [{action: 'insert', index: 0, elemId: `2@${actor1}`}],
-        props: {0: {[`2@${actor1}`]: {value: 'd'}}}
-      }}}}
-    })
-    assert.deepStrictEqual(backend1.applyChanges([encodeChange(change2)]), {
-      maxOp: 3, clock: {[actor1]: 2}, deps: [hash(change2)],
-      diffs: {objectId: '_root', type: 'map', props: {text: {[`1@${actor1}`]: {
-        objectId: `1@${actor1}`, type: 'text',
-        edits: [{action: 'insert', index: 0, elemId: `3@${actor1}`}],
-        props: {0: {[`3@${actor1}`]: {value: 'c'}}}
-      }}}}
-    })
-    assert.deepStrictEqual(backend1.applyChanges([encodeChange(change3)]), {
-      maxOp: 4, clock: {[actor1]: 2, [actor2]: 1}, deps: [hash(change2), hash(change3)].sort(),
-      diffs: {objectId: '_root', type: 'map', props: {text: {[`1@${actor1}`]: {
-        objectId: `1@${actor1}`, type: 'text', edits: [
-          {action: 'insert', index: 0, elemId: `3@${actor2}`},
-          {action: 'insert', index: 1, elemId: `4@${actor2}`}
-        ],
-        props: {0: {[`3@${actor2}`]: {value: 'a'}}, 1: {[`4@${actor2}`]: {value: 'b'}}}
-      }}}}
-    })
-    assert.deepStrictEqual(backend2.applyChanges([encodeChange(change1)]), {
-      maxOp: 2, clock: {[actor1]: 1}, deps: [hash(change1)],
-      diffs: {objectId: '_root', type: 'map', props: {text: {[`1@${actor1}`]: {
-        objectId: `1@${actor1}`, type: 'text',
-        edits: [{action: 'insert', index: 0, elemId: `2@${actor1}`}],
-        props: {0: {[`2@${actor1}`]: {value: 'd'}}}
-      }}}}
-    })
-    assert.deepStrictEqual(backend2.applyChanges([encodeChange(change3)]), {
-      maxOp: 4, clock: {[actor1]: 1, [actor2]: 1}, deps: [hash(change3)],
-      diffs: {objectId: '_root', type: 'map', props: {text: {[`1@${actor1}`]: {
-        objectId: `1@${actor1}`, type: 'text', edits: [
-          {action: 'insert', index: 0, elemId: `3@${actor2}`},
-          {action: 'insert', index: 1, elemId: `4@${actor2}`}
-        ],
-        props: {0: {[`3@${actor2}`]: {value: 'a'}}, 1: {[`4@${actor2}`]: {value: 'b'}}}
-      }}}}
-    })
-    assert.deepStrictEqual(backend2.applyChanges([encodeChange(change2)]), {
-      maxOp: 4, clock: {[actor1]: 2, [actor2]: 1}, deps: [hash(change2), hash(change3)].sort(),
-      diffs: {objectId: '_root', type: 'map', props: {text: {[`1@${actor1}`]: {
-        objectId: `1@${actor1}`, type: 'text',
-        edits: [{action: 'insert', index: 2, elemId: `3@${actor1}`}],
-        props: {2: {[`3@${actor1}`]: {value: 'c'}}}
-      }}}}
-    })
-    for (let backend of [backend1, backend2]) {
-      checkColumns(backend.docColumns, {
-        objActor: [0, 1, 4, 0],
-        objCtr:   [0, 1, 4, 1],
-        keyActor: [0, 2, 0x7f, 1, 0, 2], // null, null, 1, null, null
-        keyCtr:   [0, 1, 0x7c, 0, 3, 0x7d, 0], // null, 0, 3, 0, 0
-        keyStr:   [0x7f, 4, 0x74, 0x65, 0x78, 0x74, 0, 4], // 'text', 4x null
-        idActor:  [0x7f, 0, 2, 1, 2, 0], // 0, 1, 1, 0, 0
-        idCtr:    [0x7d, 1, 2, 1, 2, 0x7f], // 1, 3, 4, 3, 2
-        insert:   [1, 4], // false, true, true, true, true
-        action:   [0x7f, 4, 4, 1], // makeText, set, set, set, set
-        valLen:   [0x7f, 0, 4, 0x16], // null, 4x 1-byte string
-        valRaw:   [0x61, 0x62, 0x63, 0x64], // 'a', 'b', 'c', 'd'
-        succNum:  [5, 0]
-      })
-    }
-  })
-
-  it('should perform multiple list element updates', () => {
-    const actor = uuid()
-    const change1 = {actor, seq: 1, startOp: 1, time: 0, deps: [], ops: [
-      {action: 'makeText', obj: '_root',      key: 'text',          insert: false,             pred: []},
-      {action: 'set',      obj: `1@${actor}`, elemId: '_head',      insert: true,  value: 'a', pred: []},
-      {action: 'set',      obj: `1@${actor}`, elemId: `2@${actor}`, insert: true,  value: 'b', pred: []},
-      {action: 'set',      obj: `1@${actor}`, elemId: `3@${actor}`, insert: true,  value: 'c', pred: []}
-    ]}
-    const change2 = {actor, seq: 2, startOp: 5, time: 0, deps: [hash(change1)], ops: [
-      {action: 'set',      obj: `1@${actor}`, elemId: `2@${actor}`, insert: false, value: 'A', pred: [`2@${actor}`]},
-      {action: 'set',      obj: `1@${actor}`, elemId: `4@${actor}`, insert: false, value: 'C', pred: [`4@${actor}`]}
-    ]}
-    const backend = new BackendDoc()
-    assert.deepStrictEqual(backend.applyChanges([encodeChange(change1)]), {
-      maxOp: 4, clock: {[actor]: 1}, deps: [hash(change1)],
-      diffs: {objectId: '_root', type: 'map', props: {text: {[`1@${actor}`]: {
-        objectId: `1@${actor}`, type: 'text', edits: [
-          {action: 'insert', index: 0, elemId: `2@${actor}`},
-          {action: 'insert', index: 1, elemId: `3@${actor}`},
-          {action: 'insert', index: 2, elemId: `4@${actor}`}
-        ],
-        props: {0: {[`2@${actor}`]: {value: 'a'}}, 1: {[`3@${actor}`]: {value: 'b'}}, 2: {[`4@${actor}`]: {value: 'c'}}}
-      }}}}
-    })
-    assert.deepStrictEqual(backend.applyChanges([encodeChange(change2)]), {
-      maxOp: 6, clock: {[actor]: 2}, deps: [hash(change2)],
-      diffs: {objectId: '_root', type: 'map', props: {text: {[`1@${actor}`]: {
-        objectId: `1@${actor}`, type: 'text', edits: [],
-        props: {0: {[`5@${actor}`]: {value: 'A'}}, 2: {[`6@${actor}`]: {value: 'C'}}}
-      }}}}
-    })
-    checkColumns(backend.docColumns, {
-      objActor: [0, 1, 5, 0],
-      objCtr:   [0, 1, 5, 1],
-      keyActor: [0, 2, 4, 0],
-      keyCtr:   [0, 1, 0x7d, 0, 2, 0, 2, 1], // null, 0, 2, 2, 3, 4
-      keyStr:   [0x7f, 4, 0x74, 0x65, 0x78, 0x74, 0, 5], // 'text', 5x null
-      idActor:  [6, 0],
-      idCtr:    [2, 1, 0x7c, 3, 0x7e, 1, 2], // 1, 2, 5, 3, 4, 6
-      insert:   [1, 1, 1, 2, 1], // false, true, false, true, true, false
-      action:   [0x7f, 4, 5, 1], // makeText, 5x set
-      valLen:   [0x7f, 0, 5, 0x16], // null, 5x 1-byte string
-      valRaw:   [0x61, 0x41, 0x62, 0x63, 0x43], // 'a', 'A', 'b', 'c', 'C'
-      succNum:  [0x7e, 0, 1, 2, 0, 0x7e, 1, 0], // 0, 1, 0, 0, 1, 0
-      succActor: [2, 0],
-      succCtr:   [0x7e, 5, 1] // 5, 6
-    })
-  })
-
-  it('should require list element updates to be in ascending order', () => {
-    const actor = uuid()
-    const change1 = {actor, seq: 1, startOp: 1, time: 0, deps: [], ops: [
-      {action: 'makeText', obj: '_root',      key: 'text',          insert: false,             pred: []},
-      {action: 'set',      obj: `1@${actor}`, elemId: '_head',      insert: true,  value: 'a', pred: []},
-      {action: 'set',      obj: `1@${actor}`, elemId: `2@${actor}`, insert: true,  value: 'b', pred: []},
-      {action: 'set',      obj: `1@${actor}`, elemId: `3@${actor}`, insert: true,  value: 'c', pred: []}
-    ]}
-    const change2 = {actor, seq: 2, startOp: 5, time: 0, deps: [hash(change1)], ops: [
-      {action: 'set',      obj: `1@${actor}`, elemId: `4@${actor}`, insert: false, value: 'C', pred: [`4@${actor}`]},
-      {action: 'set',      obj: `1@${actor}`, elemId: `2@${actor}`, insert: false, value: 'A', pred: [`2@${actor}`]}
-    ]}
-    const backend = new BackendDoc()
-    backend.applyChanges([encodeChange(change1)])
-    assert.throws(() => { backend.applyChanges([encodeChange(change2)]) }, /could not find list element with ID/)
-  })
-
-  it('should handle nested objects inside list elements', () => {
-    const actor = uuid()
-    const change1 = {actor, seq: 1, startOp: 1, time: 0, deps: [], ops: [
-      {action: 'makeList', obj: '_root',      key: 'list',          insert: false,           pred: []},
-      {action: 'set',      obj: `1@${actor}`, elemId: '_head',      insert: true,  datatype: 'uint', value: 1, pred: []},
-      {action: 'makeMap',  obj: `1@${actor}`, elemId: `2@${actor}`, insert: true,            pred: []}
-    ]}
-    const change2 = {actor, seq: 2, startOp: 4, time: 0, deps: [hash(change1)], ops: [
-      {action: 'set',      obj: `3@${actor}`, key: 'x',          insert: false, datatype: 'uint', value: 2, pred: []}
-    ]}
-    const backend = new BackendDoc()
-    assert.deepStrictEqual(backend.applyChanges([encodeChange(change1)]), {
-      maxOp: 3, clock: {[actor]: 1}, deps: [hash(change1)],
-      diffs: {objectId: '_root', type: 'map', props: {list: {[`1@${actor}`]: {
-        objectId: `1@${actor}`, type: 'list', edits: [
-          {action: 'insert', index: 0, elemId: `2@${actor}`},
-          {action: 'insert', index: 1, elemId: `3@${actor}`}
-        ],
-        props: {0: {[`2@${actor}`]: {value: 1, datatype: 'uint'}}, 1: {[`3@${actor}`]: {
-          objectId: `3@${actor}`, type: 'map', props: {}
-        }}}
-      }}}}
-    })
-    assert.deepStrictEqual(backend.applyChanges([encodeChange(change2)]), {
-      maxOp: 4, clock: {[actor]: 2}, deps: [hash(change2)],
-      diffs: {objectId: '_root', type: 'map', props: {list: {[`1@${actor}`]: {
-        objectId: `1@${actor}`, type: 'list', props: {1: {[`3@${actor}`]: {
-          objectId: `3@${actor}`, type: 'map', props: {x: {[`4@${actor}`]: {value: 2, datatype: 'uint'}}}
-        }}}
-      }}}}
-    })
-    checkColumns(backend.docColumns, {
-      objActor: [0, 1, 3, 0],
-      objCtr:   [0, 1, 2, 1, 0x7f, 3], // null, 1, 1, 3
-      keyActor: [0, 2, 0x7f, 0, 0, 1], // null, null, 0, null
-      keyCtr:   [0, 1, 0x7e, 0, 2, 0, 1], // null, 0, 2, null
-      keyStr:   [0x7f, 4, 0x6c, 0x69, 0x73, 0x74, 0, 2, 0x7f, 1, 0x78], // 'list', null, null, 'x'
-      idActor:  [4, 0],
-      idCtr:    [4, 1],
-      insert:   [1, 2, 1], // false, true, true, false
-      action:   [0x7c, 2, 1, 0, 1], // makeList, set, makeMap, set
-      valLen:   [0x7c, 0, 0x13, 0, 0x13], // null, uint, null, uint
-      valRaw:   [1, 2],
-      succNum:  [4, 0],
-      succActor: [],
-      succCtr:   []
-    })
-  })
-
-  it('should handle a counter inside a map', () => {
-    const actor = uuid()
-    const change1 = {actor, seq: 1, startOp: 1, time: 0, deps: [], ops: [
-      {action: 'set', obj: '_root', key: 'counter', value: 1, datatype: 'counter', pred: []}
-    ]}
-    const change2 = {actor, seq: 2, startOp: 2, time: 0, deps: [hash(change1)], ops: [
-      {action: 'inc', obj: '_root', key: 'counter', datatype: 'uint', value: 2, pred: [`1@${actor}`]}
-    ]}
-    const change3 = {actor, seq: 3, startOp: 3, time: 0, deps: [hash(change2)], ops: [
-      {action: 'inc', obj: '_root', key: 'counter', datatype: 'uint', value: 3, pred: [`1@${actor}`]}
-    ]}
-    const backend = new BackendDoc()
-    assert.deepStrictEqual(backend.applyChanges([encodeChange(change1)]), {
-      maxOp: 1, clock: {[actor]: 1}, deps: [hash(change1)],
-      diffs: {objectId: '_root', type: 'map', props: {
-        counter: {[`1@${actor}`]: {value: 1, datatype: 'counter'}}
-      }}
-    })
-    assert.deepStrictEqual(backend.applyChanges([encodeChange(change2)]), {
-      maxOp: 2, clock: {[actor]: 2}, deps: [hash(change2)],
-      diffs: {objectId: '_root', type: 'map', props: {
-        counter: {[`1@${actor}`]: {value: 3, datatype: 'counter'}}
-      }}
-    })
-    assert.deepStrictEqual(backend.applyChanges([encodeChange(change3)]), {
-      maxOp: 3, clock: {[actor]: 3}, deps: [hash(change3)],
-      diffs: {objectId: '_root', type: 'map', props: {
-        counter: {[`1@${actor}`]: {value: 6, datatype: 'counter'}}
-      }}
-    })
-    checkColumns(backend.docColumns, {
-      objActor: [],
-      objCtr:   [],
-      keyActor: [],
-      keyCtr:   [],
-      keyStr:   [3, 7, 0x63, 0x6f, 0x75, 0x6e, 0x74, 0x65, 0x72], // 3x 'counter'
-      idActor:  [3, 0],
-      idCtr:    [3, 1],
-      insert:   [3],
-      action:   [0x7f, 1, 2, 5], // set, inc, inc
-      valLen:   [0x7f, 0x18, 2, 0x13], // counter, uint, uint
-      valRaw:   [1, 2, 3],
-      succNum:  [0x7f, 2, 2, 0], // 2, 0, 0
-      succActor: [2, 0],
-      succCtr:   [0x7e, 2, 1] // 2, 3
-    })
-  })
-
-  it('should handle a counter inside a list element', () => {
-    const actor = uuid()
-    const change1 = {actor, seq: 1, startOp: 1, time: 0, deps: [], ops: [
-      {action: 'makeList', obj: '_root',      key: 'list',          insert: false, pred: []},
-      {action: 'set',      obj: `1@${actor}`, elemId: '_head',      insert: true,  pred: [], value: 1, datatype: 'counter'}
-    ]}
-    const change2 = {actor, seq: 2, startOp: 3, time: 0, deps: [hash(change1)], ops: [
-      {action: 'inc',      obj: `1@${actor}`, elemId: `2@${actor}`, datatype: 'uint', value: 2, pred: [`2@${actor}`]}
-    ]}
-    const backend = new BackendDoc()
-    assert.deepStrictEqual(backend.applyChanges([encodeChange(change1)]), {
-      maxOp: 2, clock: {[actor]: 1}, deps: [hash(change1)],
-      diffs: {objectId: '_root', type: 'map', props: {list: {[`1@${actor}`]: {
-        objectId: `1@${actor}`, type: 'list',
-        edits: [{action: 'insert', index: 0, elemId: `2@${actor}`}],
-        props: {0: {[`2@${actor}`]: {value: 1, datatype: 'counter'}}}
-      }}}}
-    })
-    assert.deepStrictEqual(backend.applyChanges([encodeChange(change2)]), {
-      maxOp: 3, clock: {[actor]: 2}, deps: [hash(change2)],
-      diffs: {objectId: '_root', type: 'map', props: {list: {[`1@${actor}`]: {
-        objectId: `1@${actor}`, type: 'list', edits: [],
-        props: {0: {[`2@${actor}`]: {value: 3, datatype: 'counter'}}}
-      }}}}
-    })
-    checkColumns(backend.docColumns, {
-      objActor: [0, 1, 2, 0],
-      objCtr:   [0, 1, 2, 1],
-      keyActor: [0, 2, 0x7f, 0], // null, null, 0
-      keyCtr:   [0, 1, 0x7e, 0, 2], // null, 0, 2
-      keyStr:   [0x7f, 4, 0x6c, 0x69, 0x73, 0x74, 0, 2], // 'list', null, null
-      idActor:  [3, 0],
-      idCtr:    [3, 1], // 1, 2, 3
-      insert:   [1, 1, 1], // false, true, false
-      action:   [0x7d, 2, 1, 5], // makeList, set, inc
-      valLen:   [0x7d, 0, 0x18, 0x13], // null, counter, uint
-      valRaw:   [1, 2],
-      succNum:  [0x7d, 0, 1, 0],
-      succActor: [0x7f, 0],
-      succCtr:   [0x7f, 3]
-    })
-  })
-
-  it('should delete a counter from a map', () => {
-    const actor = uuid()
-    const change1 = {actor, seq: 1, startOp: 1, time: 0, deps: [], ops: [
-      {action: 'set', obj: '_root', key: 'counter', value: 1, datatype: 'counter', pred: []}
-    ]}
-    const change2 = {actor, seq: 2, startOp: 2, time: 0, deps: [hash(change1)], ops: [
-      {action: 'inc', obj: '_root', key: 'counter', value: 2, pred: [`1@${actor}`]}
-    ]}
-    const change3 = {actor, seq: 3, startOp: 3, time: 0, deps: [hash(change2)], ops: [
-      {action: 'del', obj: '_root', key: 'counter', pred: [`1@${actor}`]}
-    ]}
-    const backend = new BackendDoc()
-    backend.applyChanges([encodeChange(change1)])
-    assert.deepStrictEqual(backend.applyChanges([encodeChange(change2)]), {
-      maxOp: 2, clock: {[actor]: 2}, deps: [hash(change2)],
-      diffs: {objectId: '_root', type: 'map', props: {
-        counter: {[`1@${actor}`]: {value: 3, datatype: 'counter'}}
-      }}
-    })
-    assert.deepStrictEqual(backend.applyChanges([encodeChange(change3)]), {
-      maxOp: 3, clock: {[actor]: 3}, deps: [hash(change3)],
-      diffs: {objectId: '_root', type: 'map', props: {counter: {}}}
-    })
-  })
-
-  it('should handle conflicts inside list elements', () => {
-    const actor1 = '01234567', actor2 = '89abcdef'
-    const change1 = {actor: actor1, seq: 1, startOp: 1, time: 0, deps: [], ops: [
-      {action: 'makeList', obj: '_root',       key: 'list',           insert: false,           pred: []},
-      {action: 'set',      obj: `1@${actor1}`, elemId: '_head',       insert: true,  datatype: 'uint', value: 1, pred: []}
-    ]}
-    const change2 = {actor: actor1, seq: 2, startOp: 3, time: 0, deps: [hash(change1)], ops: [
-      {action: 'set',      obj: `1@${actor1}`, elemId: `2@${actor1}`, insert: false, datatype: 'uint', value: 2, pred: [`2@${actor1}`]}
-    ]}
-    const change3 = {actor: actor2, seq: 1, startOp: 3, time: 0, deps: [hash(change1)], ops: [
-      {action: 'set',      obj: `1@${actor1}`, elemId: `2@${actor1}`, insert: false, datatype: 'uint', value: 3, pred: [`2@${actor1}`]}
-    ]}
-    const backend1 = new BackendDoc(), backend2 = new BackendDoc()
-    assert.deepStrictEqual(backend1.applyChanges([encodeChange(change1)]), {
-      maxOp: 2, clock: {[actor1]: 1}, deps: [hash(change1)],
-      diffs: {objectId: '_root', type: 'map', props: {list: {[`1@${actor1}`]: {
-        objectId: `1@${actor1}`, type: 'list',
-        edits: [{action: 'insert', index: 0, elemId: `2@${actor1}`}],
-        props: {0: {[`2@${actor1}`]: {value: 1, datatype: 'uint'}}}
-      }}}}
-    })
-    assert.deepStrictEqual(backend1.applyChanges([encodeChange(change2)]), {
-      maxOp: 3, clock: {[actor1]: 2}, deps: [hash(change2)],
-      diffs: {objectId: '_root', type: 'map', props: {list: {[`1@${actor1}`]: {
-        objectId: `1@${actor1}`, type: 'list', edits: [],
-        props: {0: {[`3@${actor1}`]: {value: 2, datatype: 'uint'}}}
-      }}}}
-    })
-    assert.deepStrictEqual(backend1.applyChanges([encodeChange(change3)]), {
-      maxOp: 3, clock: {[actor1]: 2, [actor2]: 1}, deps: [hash(change2), hash(change3)].sort(),
-      diffs: {objectId: '_root', type: 'map', props: {list: {[`1@${actor1}`]: {
-        objectId: `1@${actor1}`, type: 'list', edits: [],
-        props: {0: {[`3@${actor1}`]: {value: 2, datatype: 'uint'}, [`3@${actor2}`]: {value: 3, datatype: 'uint'}}}
-      }}}}
-    })
-    backend2.applyChanges([encodeChange(change1)])
-    assert.deepStrictEqual(backend2.applyChanges([encodeChange(change3)]), {
-      maxOp: 3, clock: {[actor1]: 1, [actor2]: 1}, deps: [hash(change3)],
-      diffs: {objectId: '_root', type: 'map', props: {list: {[`1@${actor1}`]: {
-        objectId: `1@${actor1}`, type: 'list', edits: [],
-        props: {0: {[`3@${actor2}`]: {value: 3, datatype: 'uint'}}}
-      }}}}
-    })
-    assert.deepStrictEqual(backend2.applyChanges([encodeChange(change2)]), {
-      maxOp: 3, clock: {[actor1]: 2, [actor2]: 1}, deps: [hash(change2), hash(change3)].sort(),
-      diffs: {objectId: '_root', type: 'map', props: {list: {[`1@${actor1}`]: {
-        objectId: `1@${actor1}`, type: 'list', edits: [],
-        props: {0: {[`3@${actor1}`]: {value: 2, datatype: 'uint'}, [`3@${actor2}`]: {value: 3, datatype: 'uint'}}}
-      }}}}
-    })
-    for (let backend of [backend1, backend2]) {
-      checkColumns(backend.docColumns, {
-        objActor: [0, 1, 3, 0],
-        objCtr:   [0, 1, 3, 1],
-        keyActor: [0, 2, 2, 0],
-        keyCtr:   [0, 1, 0x7d, 0, 2, 0], // null, 0, 2, 2
-        keyStr:   [0x7f, 4, 0x6c, 0x69, 0x73, 0x74, 0, 3], // 'list', 3x null
-        idActor:  [3, 0, 0x7f, 1],
-        idCtr:    [3, 1, 0x7f, 0], // 1, 2, 3, 3
-        insert:   [1, 1, 2], // false, true, false, false
-        action:   [0x7f, 2, 3, 1], // makeList, 3x set
-        valLen:   [0x7f, 0, 3, 0x13], // null, 3x uint
-        valRaw:   [1, 2, 3],
-        succNum:  [0x7e, 0, 2, 2, 0], // 0, 1, 0, 0
-        succActor: [0x7e, 0, 1],
-        succCtr:   [0x7e, 3, 0] // 3, 3
-      })
-    }
-  })
-
-  it('should allow conflicts to be introduced by a single change', () => {
-    const actor = uuid()
-    const change1 = {actor, seq: 1, startOp: 1, time: 0, deps: [], ops: [
-      {action: 'makeText', obj: '_root',      key: 'text',          insert: false,             pred: []},
-      {action: 'set',      obj: `1@${actor}`, elemId: '_head',      insert: true,  value: 'a', pred: []},
-      {action: 'set',      obj: `1@${actor}`, elemId: `2@${actor}`, insert: true,  value: 'b', pred: []}
-    ]}
-    const change2 = {actor, seq: 2, startOp: 4, time: 0, deps: [hash(change1)], ops: [
-      {action: 'set',      obj: `1@${actor}`, elemId: `2@${actor}`, insert: false, value: 'x', pred: [`2@${actor}`]},
-      {action: 'set',      obj: `1@${actor}`, elemId: `2@${actor}`, insert: false, value: 'y', pred: [`2@${actor}`]}
-    ]}
-    const backend = new BackendDoc()
-    assert.deepStrictEqual(backend.applyChanges([encodeChange(change1)]), {
-      maxOp: 3, clock: {[actor]: 1}, deps: [hash(change1)],
-      diffs: {objectId: '_root', type: 'map', props: {text: {[`1@${actor}`]: {
-        objectId: `1@${actor}`, type: 'text', edits: [
-          {action: 'insert', index: 0, elemId: `2@${actor}`},
-          {action: 'insert', index: 1, elemId: `3@${actor}`}
-        ],
-        props: {0: {[`2@${actor}`]: {value: 'a'}}, 1: {[`3@${actor}`]: {value: 'b'}}}
-      }}}}
-    })
-    assert.deepStrictEqual(backend.applyChanges([encodeChange(change2)]), {
-      maxOp: 5, clock: {[actor]: 2}, deps: [hash(change2)],
-      diffs: {objectId: '_root', type: 'map', props: {text: {[`1@${actor}`]: {
-        objectId: `1@${actor}`, type: 'text', edits: [],
-        props: {0: {[`4@${actor}`]: {value: 'x'}, [`5@${actor}`]: {value: 'y'}}}
-      }}}}
-    })
-    checkColumns(backend.docColumns, {
-      objActor: [0, 1, 4, 0],
-      objCtr:   [0, 1, 4, 1],
-      keyActor: [0, 2, 3, 0],
-      keyCtr:   [0, 1, 0x7e, 0, 2, 2, 0], // null, 0, 2, 2, 2
-      keyStr:   [0x7f, 4, 0x74, 0x65, 0x78, 0x74, 0, 4], // 'text', 4x null
-      idActor:  [5, 0],
-      idCtr:    [2, 1, 0x7d, 2, 1, 0x7e], // 1, 2, 4, 5, 3
-      insert:   [1, 1, 2, 1], // false, true, false, false, true
-      action:   [0x7f, 4, 4, 1], // makeText, 4x set
-      valLen:   [0x7f, 0, 4, 0x16], // null, 4x 1-byte string
-      valRaw:   [0x61, 0x78, 0x79, 0x62], // 'a', 'x', 'y', 'b'
-      succNum:  [0x7e, 0, 2, 3, 0], // 0, 2, 0, 0, 0
-      succActor: [2, 0],
-      succCtr:   [0x7e, 4, 1] // 4, 5
-    })
-  })
-
-  it('should handle updates inside conflicted properties', () => {
-    const actor1 = '01234567', actor2 = '89abcdef'
-    const change1 = {actor: actor1, seq: 1, startOp: 1, time: 0, deps: [], ops: [
-      {action: 'makeMap', obj: '_root',       key: 'map',         pred: []},
-      {action: 'set',     obj: `1@${actor1}`, key: 'x', datatype: 'uint', value: 1, pred: []}
-    ]}
-    const change2 = {actor: actor2, seq: 1, startOp: 1, time: 0, deps: [], ops: [
-      {action: 'makeMap', obj: '_root',       key: 'map',         pred: []},
-      {action: 'set',     obj: `1@${actor2}`, key: 'y', datatype: 'uint', value: 2, pred: []}
-    ]}
-    const change3 = {actor: actor1, seq: 2, startOp: 3, time: 0, deps: [hash(change1), hash(change2)], ops: [
-      {action: 'set',     obj: `1@${actor1}`, key: 'x', datatype: 'uint', value: 3, pred: [`2@${actor1}`]}
-    ]}
-    const backend = new BackendDoc()
-    assert.deepStrictEqual(backend.applyChanges([encodeChange(change1)]), {
-      maxOp: 2, clock: {[actor1]: 1}, deps: [hash(change1)],
-      diffs: {objectId: '_root', type: 'map', props: {map: {
-        [`1@${actor1}`]: {objectId: `1@${actor1}`, type: 'map', props: {x: {[`2@${actor1}`]: {value: 1, datatype: 'uint'}}}}
-      }}}
-    })
-    assert.deepStrictEqual(backend.applyChanges([encodeChange(change2)]), {
-      maxOp: 2, clock: {[actor1]: 1, [actor2]: 1}, deps: [hash(change1), hash(change2)].sort(),
-      diffs: {objectId: '_root', type: 'map', props: {map: {
-        [`1@${actor1}`]: {objectId: `1@${actor1}`, type: 'map', props: {}},
-        [`1@${actor2}`]: {objectId: `1@${actor2}`, type: 'map', props: {y: {[`2@${actor2}`]: {value: 2, datatype: 'uint'}}}}
-      }}}
-    })
-    assert.deepStrictEqual(backend.applyChanges([encodeChange(change3)]), {
-      maxOp: 3, clock: {[actor1]: 2, [actor2]: 1}, deps: [hash(change3)],
-      diffs: {objectId: '_root', type: 'map', props: {map: {
-        [`1@${actor1}`]: {objectId: `1@${actor1}`, type: 'map', props: {x: {[`3@${actor1}`]: {value: 3, datatype: 'uint'}}}},
-        [`1@${actor2}`]: {objectId: `1@${actor2}`, type: 'map', props: {}}
-      }}}
-    })
-    checkColumns(backend.docColumns, {
-      objActor: [0, 2, 2, 0, 0x7f, 1],
-      objCtr:   [0, 2, 3, 1],
-      keyActor: [],
-      keyCtr:   [],
-      keyStr:   [2, 3, 0x6d, 0x61, 0x70, 2, 1, 0x78, 0x7f, 1, 0x79], // 'map', 'map', 'x', 'x', 'y'
-      idActor:  [0x7e, 0, 1, 2, 0, 0x7f, 1], // 0, 1, 0, 0, 1
-      idCtr:    [0x7e, 1, 0, 2, 1, 0x7f, 0x7f], // 1, 1, 2, 3, 2
-      insert:   [5],
-      action:   [2, 0, 3, 1], // 2x makeMap, 3x set
-      valLen:   [2, 0, 3, 0x13], // 2x null, 3x uint
-      valRaw:   [1, 3, 2],
-      succNum:  [2, 0, 0x7f, 1, 2, 0], // 0, 0, 1, 0, 0
-      succActor: [0x7f, 0],
-      succCtr:   [0x7f, 3]
-    })
-  })
-
-  it('should allow a conflict consisting of a nested object and a value', () => {
-    const actor1 = '01234567', actor2 = '89abcdef'
-    const change1 = {actor: actor1, seq: 1, startOp: 1, time: 0, deps: [], ops: [
-      {action: 'makeMap', obj: '_root',       key: 'x',           pred: []},
-      {action: 'set',     obj: `1@${actor1}`, key: 'y', datatype: 'uint', value: 2, pred: []}
-    ]}
-    const change2 = {actor: actor2, seq: 1, startOp: 1, time: 0, deps: [], ops: [
-      {action: 'set',     obj: '_root',       key: 'x', datatype: 'uint', value: 1, pred: []}
-    ]}
-    const change3 = {actor: actor1, seq: 2, startOp: 3, time: 0, deps: [hash(change1), hash(change2)], ops: [
-      {action: 'set',     obj: `1@${actor1}`, key: 'y', datatype: 'uint', value: 3, pred: [`2@${actor1}`]}
-    ]}
-    const backend = new BackendDoc()
-    assert.deepStrictEqual(backend.applyChanges([encodeChange(change1)]), {
-      maxOp: 2, clock: {[actor1]: 1}, deps: [hash(change1)],
-      diffs: {objectId: '_root', type: 'map', props: {x: {
-        [`1@${actor1}`]: {objectId: `1@${actor1}`, type: 'map', props: {y: {[`2@${actor1}`]: {value: 2, datatype: 'uint'}}}}
-      }}}
-    })
-    assert.deepStrictEqual(backend.applyChanges([encodeChange(change2)]), {
-      maxOp: 2, clock: {[actor1]: 1, [actor2]: 1}, deps: [hash(change1), hash(change2)].sort(),
-      diffs: {objectId: '_root', type: 'map', props: {x: {
-        [`1@${actor1}`]: {objectId: `1@${actor1}`, type: 'map', props: {}},
-        [`1@${actor2}`]: {value: 1, datatype: 'uint'}
-      }}}
-    })
-    assert.deepStrictEqual(backend.applyChanges([encodeChange(change3)]), {
-      maxOp: 3, clock: {[actor1]: 2, [actor2]: 1}, deps: [hash(change3)],
-      diffs: {objectId: '_root', type: 'map', props: {x: {
-        [`1@${actor1}`]: {objectId: `1@${actor1}`, type: 'map', props: {y: {[`3@${actor1}`]: {value: 3, datatype: 'uint'}}}},
-        [`1@${actor2}`]: {value: 1, datatype: 'uint'}
-      }}}
-    })
-    checkColumns(backend.docColumns, {
-      objActor: [0, 2, 2, 0],
-      objCtr:   [0, 2, 2, 1],
-      keyActor: [],
-      keyCtr:   [],
-      keyStr:   [2, 1, 0x78, 2, 1, 0x79], // 'x', 'x', 'y', 'y'
-      idActor:  [0x7e, 0, 1, 2, 0], // 0, 1, 0, 0
-      idCtr:    [0x7e, 1, 0, 2, 1], // 1, 1, 2, 3
-      insert:   [4],
-      action:   [0x7f, 0, 3, 1], // makeMap, 3x set
-      valLen:   [0x7f, 0, 3, 0x13], // null, 3x uint
-      valRaw:   [1, 2, 3],
-      succNum:  [2, 0, 0x7e, 1, 0], // 0, 0, 1, 0
-      succActor: [0x7f, 0],
-      succCtr:   [0x7f, 3]
-    })
-  })
-=======
->>>>>>> 325f9e8f
 })