--- conflicted
+++ resolved
@@ -323,15 +323,9 @@
       doc1 = Frontend.applyPatch(doc1, {
         actor, seq: 1, clock: {[actor]: 1}, maxOp: 2,
         diffs: {objectId: '_root', type: 'map', props: {
-<<<<<<< HEAD
-          birds: {[actor]: {objectId: birds, type: 'list',
-            edits: [{action: 'insert', index: 0}],
-            props: {0: {[actor]: {value: 'goldfinch'}}}}}
-=======
           birds: {[actor]: {objectId: birds, type: 'list', edits: [
             {action: 'insert', elemId: `2@${actor}`, opId: `2@${actor}`, index: 0, value: {type: 'value', value: 'goldfinch'}}
           ]}}
->>>>>>> 4c425c1c
         }}
       })
       assert.deepStrictEqual(doc1, {birds: ['goldfinch']})
@@ -347,15 +341,9 @@
       const doc3 = Frontend.applyPatch(doc2, {
         clock: {[actor]: 1, [remoteActor]: 1}, maxOp: 4,
         diffs: {objectId: '_root', type: 'map', props: {
-<<<<<<< HEAD
-          birds: {[actor]: {objectId: birds, type: 'list',
-            edits: [{action: 'insert', index: 1}],
-            props: {1: {[remoteActor]: {value: 'bullfinch'}}}}}
-=======
           birds: {[actor]: {objectId: birds, type: 'list', edits: [
             {action: 'insert', elemId: `1@${remoteActor}`, opId: `1@${remoteActor}`, index: 1, value: {type: 'value', value: 'bullfinch'}}
           ]}}
->>>>>>> 4c425c1c
         }}
       })
       // The addition of 'bullfinch' does not take effect yet: it is queued up until the pending
@@ -365,16 +353,10 @@
       const doc4 = Frontend.applyPatch(doc3, {
         actor, seq: 2, clock: {[actor]: 2, [remoteActor]: 1}, maxOp: 4,
         diffs: {objectId: '_root', type: 'map', props: {
-<<<<<<< HEAD
-          birds: {[actor]: {objectId: birds, type: 'list',
-            edits: [{action: 'insert', index: 0}, {action: 'insert', index: 2}],
-            props: {0: {[actor]: {value: 'chaffinch'}}, 2: {[actor]: {value: 'greenfinch'}}}}}
-=======
           birds: {[actor]: {objectId: birds, type: 'list', edits: [
             {action: 'insert', index: 0, elemId: `3@${actor}`, opId: `3@${actor}`, value: {type: 'value', value: 'chaffinch'}},
             {action: 'insert', index: 2, elemId: `4@${actor}`, opId: `4@${actor}`, value: {type: 'value', value: 'greenfinch'}}
           ]}}
->>>>>>> 4c425c1c
         }}
       })
       assert.deepStrictEqual(doc4, {birds: ['chaffinch', 'goldfinch', 'greenfinch', 'bullfinch']})
@@ -737,14 +719,6 @@
           counts: {[`1@${actor}`]: {objectId: `1@${actor}`, type: 'map', props: {
             magpies: {[`2@${actor}`]: {value: 2}}
           }}},
-<<<<<<< HEAD
-          details: {[actor]: {objectId: details, type: 'list',
-            edits: [{action: 'insert', index: 0}],
-            props: {0: {[actor]: {objectId: detail1, type: 'map', props: {
-              species: {[actor]: {value: 'magpie'}},
-              family:  {[actor]: {value: 'corvidae'}}
-          }}}}}}
-=======
           details: {[`3@${actor}`]: {objectId: `3@${actor}`, type: 'list',
             edits: [{action: 'insert', index: 0, elemId: `4@${actor}`, opId: `4@${actor}`, value: {
               objectId: `4@${actor}`, type: 'map', props: {
@@ -753,7 +727,6 @@
               }
             }}]
           }}
->>>>>>> 4c425c1c
         }}
       }
       const patch2 = {
@@ -762,12 +735,6 @@
           counts: {[`1@${actor}`]: {objectId: `1@${actor}`, type: 'map', props: {
             magpies: {[`7@${actor}`]: {type: 'value', value: 3}}
           }}},
-<<<<<<< HEAD
-          details: {[actor]: {objectId: details, type: 'list', edits: [],
-            props: {0: {[actor]: {objectId: detail1, type: 'map', props: {
-              species: {[actor]: {value: 'Eurasian magpie'}}
-          }}}}}}
-=======
           details: {[`3@${actor}`]: {objectId: `3@${actor}`, type: 'list', edits: [
             {action: 'update', index: 0, opId: `4@${actor}`, value: {
               objectId: `4@${actor}`, type: 'map', props: {
@@ -775,7 +742,6 @@
               }
             }}
           ]}}
->>>>>>> 4c425c1c
         }}
       }
       const doc1 = Frontend.applyPatch(Frontend.init(), patch1)
