const assert = require('assert')
const Automerge = process.env.TEST_DIST === '1' ? require('../dist/automerge') : require('../src/automerge')
const { assertEqualsOneOf } = require('./helpers')

describe('Automerge.Text', () => {
  let s1, s2
  beforeEach(() => {
    s1 = Automerge.change(Automerge.init(), doc => doc.text = new Automerge.Text())
    s2 = Automerge.merge(Automerge.init(), s1)
  })

  it('should support insertion', () => {
    s1 = Automerge.change(s1, doc => doc.text.insertAt(0, 'a'))
    assert.strictEqual(s1.text.length, 1)
    assert.strictEqual(s1.text.get(0), 'a')
    assert.strictEqual(s1.text.toString(), 'a')
  })

  it('should support deletion', () => {
    s1 = Automerge.change(s1, doc => doc.text.insertAt(0, 'a', 'b', 'c'))
    s1 = Automerge.change(s1, doc => doc.text.deleteAt(1, 1))
    assert.strictEqual(s1.text.length, 2)
    assert.strictEqual(s1.text.get(0), 'a')
    assert.strictEqual(s1.text.get(1), 'c')
    assert.strictEqual(s1.text.toString(), 'ac')
  })

  it('should handle concurrent insertion', () => {
    s1 = Automerge.change(s1, doc => doc.text.insertAt(0, 'a', 'b', 'c'))
    s2 = Automerge.change(s2, doc => doc.text.insertAt(0, 'x', 'y', 'z'))
    s1 = Automerge.merge(s1, s2)
    assert.strictEqual(s1.text.length, 6)
    assertEqualsOneOf(s1.text.toString(), 'abcxyz', 'xyzabc')
    assertEqualsOneOf(s1.text.join(''), 'abcxyz', 'xyzabc')
  })

  it('should handle text and other ops in the same change', () => {
    s1 = Automerge.change(s1, doc => {
      doc.foo = 'bar'
      doc.text.insertAt(0, 'a')
    })
    assert.strictEqual(s1.foo, 'bar')
    assert.strictEqual(s1.text.toString(), 'a')
    assert.strictEqual(s1.text.join(''), 'a')
  })

  it('should serialize to JSON as a simple string', () => {
    s1 = Automerge.change(s1, doc => doc.text.insertAt(0, 'a', '"', 'b'))
    assert.strictEqual(JSON.stringify(s1), '{"text":"a\\"b"}')
  })

  it('should allow modification before an object is assigned to a document', () => {
    s1 = Automerge.change(Automerge.init(), doc => {
      const text = new Automerge.Text()
      text.insertAt(0, 'a', 'b', 'c', 'd')
      text.deleteAt(2)
      doc.text = text
      assert.strictEqual(doc.text.toString(), 'abd')
      assert.strictEqual(doc.text.join(''), 'abd')
    })
    assert.strictEqual(s1.text.toString(), 'abd')
    assert.strictEqual(s1.text.join(''), 'abd')
  })

  it('should allow modification after an object is assigned to a document', () => {
    s1 = Automerge.change(Automerge.init(), doc => {
      const text = new Automerge.Text()
      doc.text = text
<<<<<<< HEAD
      doc.text.insertAt(0, 'a', 'b', 'c', 'd')
      doc.text.deleteAt(2)
=======
      text.insertAt(0, 'a', 'b', 'c', 'd')
      text.deleteAt(2)
      assert.strictEqual(doc.text.toString(), 'abd')
>>>>>>> 4e7c14db
      assert.strictEqual(doc.text.join(''), 'abd')
    })
    assert.strictEqual(s1.text.join(''), 'abd')
  })

  it('should not allow modification outside of a change callback', () => {
    assert.throws(() => s1.text.insertAt(0, 'a'), /Text object cannot be modified outside of a change block/)
  })

  describe('with initial value', () => {
    it('should accept a string as initial value', () => {
      let s1 = Automerge.change(Automerge.init(), doc => doc.text = new Automerge.Text('init'))
      assert.strictEqual(s1.text.length, 4)
      assert.strictEqual(s1.text.get(0), 'i')
      assert.strictEqual(s1.text.get(1), 'n')
      assert.strictEqual(s1.text.get(2), 'i')
      assert.strictEqual(s1.text.get(3), 't')
      assert.strictEqual(s1.text.toString(), 'init')
    })

    it('should accept an array as initial value', () => {
      let s1 = Automerge.change(Automerge.init(), doc => doc.text = new Automerge.Text(['i', 'n', 'i', 't']))
      assert.strictEqual(s1.text.length, 4)
      assert.strictEqual(s1.text.get(0), 'i')
      assert.strictEqual(s1.text.get(1), 'n')
      assert.strictEqual(s1.text.get(2), 'i')
      assert.strictEqual(s1.text.get(3), 't')
      assert.strictEqual(s1.text.toString(), 'init')
    })

    it('should initialize text in Automerge.from()', () => {
      let s1 = Automerge.from({text: new Automerge.Text('init')})
      assert.strictEqual(s1.text.length, 4)
      assert.strictEqual(s1.text.get(0), 'i')
      assert.strictEqual(s1.text.get(1), 'n')
      assert.strictEqual(s1.text.get(2), 'i')
      assert.strictEqual(s1.text.get(3), 't')
      assert.strictEqual(s1.text.toString(), 'init')
    })

    it('should encode the initial value as a change', () => {
      const s1 = Automerge.from({text: new Automerge.Text('init')})
      const changes = Automerge.getChanges(Automerge.init(), s1)
      assert.strictEqual(changes.length, 1)
      const s2 = Automerge.applyChanges(Automerge.init(), changes)
      assert.strictEqual(s2.text instanceof Automerge.Text, true)
      assert.strictEqual(s2.text.toString(), 'init')
      assert.strictEqual(s2.text.join(''), 'init')
    })

    it('should allow immediate access to the value', () => {
      let s1 = Automerge.change(Automerge.init(), doc => {
        const text = new Automerge.Text('init')
        assert.strictEqual(text.length, 4)
        assert.strictEqual(text.get(0), 'i')
        assert.strictEqual(text.toString(), 'init')
        doc.text = text
        assert.strictEqual(doc.text.length, 4)
        assert.strictEqual(doc.text.get(0), 'i')
        assert.strictEqual(doc.text.toString(), 'init')
      })
    })

    it('should allow pre-assignment modification of the initial value', () => {
      let s1 = Automerge.change(Automerge.init(), doc => {
        const text = new Automerge.Text('init')
        text.deleteAt(3)
        assert.strictEqual(text.join(''), 'ini')
        doc.text = text
        assert.strictEqual(doc.text.join(''), 'ini')
        assert.strictEqual(doc.text.toString(), 'ini')
      })
      assert.strictEqual(s1.text.toString(), 'ini')
      assert.strictEqual(s1.text.join(''), 'ini')
    })

    it('should allow post-assignment modification of the initial value', () => {
      let s1 = Automerge.change(Automerge.init(), doc => {
        const text = new Automerge.Text('init')
        doc.text = text
        doc.text.deleteAt(0)
        doc.text.insertAt(0, 'I')
<<<<<<< HEAD
=======
        assert.strictEqual(text.join(''), 'Init')
        assert.strictEqual(text.toString(), 'Init')
>>>>>>> 4e7c14db
        assert.strictEqual(doc.text.join(''), 'Init')
        assert.strictEqual(doc.text.toString(), 'Init')
      })
      assert.strictEqual(s1.text.join(''), 'Init')
      assert.strictEqual(s1.text.toString(), 'Init')
    })
  })
})<|MERGE_RESOLUTION|>--- conflicted
+++ resolved
@@ -66,14 +66,9 @@
     s1 = Automerge.change(Automerge.init(), doc => {
       const text = new Automerge.Text()
       doc.text = text
-<<<<<<< HEAD
       doc.text.insertAt(0, 'a', 'b', 'c', 'd')
       doc.text.deleteAt(2)
-=======
-      text.insertAt(0, 'a', 'b', 'c', 'd')
-      text.deleteAt(2)
       assert.strictEqual(doc.text.toString(), 'abd')
->>>>>>> 4e7c14db
       assert.strictEqual(doc.text.join(''), 'abd')
     })
     assert.strictEqual(s1.text.join(''), 'abd')
@@ -156,11 +151,6 @@
         doc.text = text
         doc.text.deleteAt(0)
         doc.text.insertAt(0, 'I')
-<<<<<<< HEAD
-=======
-        assert.strictEqual(text.join(''), 'Init')
-        assert.strictEqual(text.toString(), 'Init')
->>>>>>> 4e7c14db
         assert.strictEqual(doc.text.join(''), 'Init')
         assert.strictEqual(doc.text.toString(), 'Init')
       })
